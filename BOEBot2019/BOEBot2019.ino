<<<<<<< HEAD
// TLC Summer Intern Robot Challenge template software, Version 2019-07-02
// Lyle Kipp and Alejandro Kapauan
//
// Software for a Parallax BoE-Bot controlled by an Arduino Uno, including:
//	Dead reckoning odometry using wheel encoders
//	PID navigation controller
//	HC-SR04 ultrasonic distance measurements
//	IR beacon reception
//
// Acknowledgements
// 	Odometry code draws from Parallax application note ApplyEncoder.pdf
//	For processing efficiency, the robot heading is maintained as
//	sin(heading) and cos(heading), which allows position and heading
//	to be updated without calling any trig functions.
//
//	Ultrasonic "ping" functions and configuration of the Interrupt Service
//	Routine for Arduino Timer 2 are directly derrived from the "New Ping"
//	Arduino library by Tim Eckel.
//
// Software organization notes
// 	This software is organized as several mostly independent modules.
// 	For editing convenience, they are all contained in a single file.
//
// 	Each module has a unique prefix used for its identifier names that have
// 	scope beyond a single function (constants, global variables, functions).
//	The modules and prefixes are as follows:
//
//	Module
//	Prefix	Description
//	-----------------------------------------------------------------------
//	HW	Arduino pins and interfaces; servo hardware
//	DRIVE	Drive wheel control, including wheel encoders and odometry
//	NAV	Navigation to a point or heading, including PID controller
//	TURRET	Turret angle control and scanning
//	PING	Ultrasonic ping sensor control
//	IRRX	Infra-red receiver control
//	FSM	Finite State Machine, including general purpose & transient states
//	DIAG	Diagnostic input and output via serial interface to terminal window
//	CTRL	Top-level control functions, including init, base level, and ISR
//
// 	Also, each type of identifer follows a capitalization convention:
//
//	Identifier Type		Naming Convention	Example
//	-----------------------------------------------------------------------
// 	Compile-time constants	ALL_CAPS_SNAKE_CASE	PREFIX_CONSTANT_NAME
// 	Function names		Upper_Snake_Case	Prefix_Function_Name
// 	Global variables	lower_snake_case	prefix_variable_name
//
// 	Note: Due to Arduino IDE naming conventions, two of the functions in
// 	the CTRL module, setup() and loop(), do not include the Ctrl_ prefix.
//
// 	This code has been edited using the traditional tab spacing of 8.
// 	To set the Arduino IDE to match:
// 	 1. Exit the IDE
// 	 2. Edit {User}\AppData\Roaming\Arduino\preferences.txt
// 	 3. Modify the lines:
// 	 	editor.tabs.expand=false
//		editor.tabs.size=8

#include <Arduino.h>
#include <avr/io.h>
#include <avr/interrupt.h>
#include <math.h>
#include <Servo.h>

#define	FALSE		0
#define	TRUE		1

// This structure is used to make certain local variables visible for diagnostic I/O.
// It is placed here for compiler scoping reasons.
struct {
	int32_t	loop_count	= 0;
	int32_t	loop_time_max	= 0;
	int32_t	isr_count	= 0;
	int16_t	drive_encode_L	= 0;
	int16_t	drive_encode_R	= 0;
	int8_t	nav_new_target	= FALSE;	// Flag that a new target has been set (and should be printed)
	float	nav_PIDterm;
	int16_t	targ_tickdiff;
} diag_data;

// This array can be used for special CPU timing studies
// Element 10 saves the start time
// Elements 0-9 contain the computed elapsed times (printed by Diag output #9)
uint32_t diag_time[11];

#if 0
	// Example use:
	/*** BEGIN TIMING ***/	diag_time[10] = micros();
	/*** END TIMING ***/	diag_time[0 .. 9] = micros() - diag_time[10];
#endif

/******************************************************************************
 ******************************************************************************
 * HARDWARE (HW)
 *	Arduino pins and interfaces; servo hardware
 ******************************************************************************
 ******************************************************************************/

// Digital Pins
//				 0	// Reserved for USB and Serial I/O
//				 1	// Reserved for USB and Serial I/O
#define	HW_PIN_USER2		 2	// User input pin 2
#define	HW_PIN_USER3		 3	// User input pin 3

#define	HW_PIN_IRRX		 5	// Infra-red receiver
#define	HW_PIN_DRIVE_SERVO_HALT	 6	// Wheel servo override
#define	HW_PIN_TURRET_SERVO_HALT 7	// Turret servo override

#define	HW_PIN_PING_TRIGGER	 9	// Ping sensor trigger pin
#define	HW_PIN_PING_ECHO	10	// Ping sensor echo pin
#define	HW_PIN_TURRET_SERVO	11	// Turret servo
#define	HW_PIN_DRIVE_SERVO_R	12	// Right wheel servo
#define	HW_PIN_DRIVE_SERVO_L	13	// Left  wheel servo

// Analog Pins
#define	HW_PIN_DRIVE_ENCODE_R	 4	// Right wheel encoder
#define	HW_PIN_DRIVE_ENCODE_L	 5	// Left  wheel encoder

// Servos
Servo hw_drive_servo_L;
Servo hw_drive_servo_R;
Servo hw_turret_servo;

#define	HW_DRIVE_SERVO_CENTER_L	1500
#define	HW_DRIVE_SERVO_CENTER_R	1500
#define	HW_TURRET_OFFSET	0	// Fine tuning.  Do not exceed +/- 9

/******************************************************************************
 ******************************************************************************
 * DRIVE
 *	Primary robot drive wheel control.
 *	Includes wheel encoder measurement and odometry calculations
 ******************************************************************************
 ******************************************************************************/
//	Functions
//		Drive_Set_Speed
//		Drive_Calibrate_Wheels
//		Drive_Reset_Odometry
//		Drive_Do_Odometry
//			Drive_Crabwalk_State, Drive_Update_XY, Drive_Update_Angle

// Physical robot geometry parameters
// Three physical aspects of the robot determine odometry constants:
//	48	"T" = Encoder ticks per wheel revolution
//	8.250	"C" = Wheel circumference
//	4.270	"L" = Wheel spacing
//
// The math:
//	2*PI*L		Circumference of circle traveled by one wheel if the other is stationary
//	(C/T)/(2*PI*L)	Fraction of the above circle traveled when one wheel moves one tick
//	(C/T)/L		"DELTA" = Radians that the robot turns when one wheel turns one tick
//	SIN(DELTA)*(L/2)	Distance that the robot travels when one wheel turns one tick
//			Which by the small angle approximation ~= (C/T)/2

#define	DRIVE_DELTA	0.040251756	// DELTA, as defined above.
#define	DRIVE_SIN_DELTA	0.040240888	// Sin of DELTA
#define	DRIVE_COS_DELTA	0.999190007	// Cos of DELTA
#define	DRIVE_TICK_DIST	0.085937500	// Distance moved when one wheel turns one tick (using C/T/2)

#define	DRIVE_SIDE_LEFT		(-1)
#define	DRIVE_SIDE_RIGHT	( 1)
#define	DRIVE_SPEED_LIMIT	100	// Servos are only linear up to +/- 100.

double	drive_pos_x;		// Odometry position variables
double	drive_pos_y;
double	drive_pos_sin;		// == sin(drive_pos_heading)
double	drive_pos_cos;		// == cos(drive_pos_heading)
double	drive_pos_heading;	// == atan2(drive_pos_sin, drive_pos_cos)

int32_t	drive_tickcount_l;	// Cummulative wheel encoder tick counts
int32_t	drive_tickcount_r;

int16_t	drive_speed_L;		// Currently applied servo power
int16_t	drive_speed_R;

/******************************************************************************/

void Drive_Set_Speed (int16_t left, int16_t right)
{
	if (left  >  DRIVE_SPEED_LIMIT)	left  =  DRIVE_SPEED_LIMIT;
	if (left  < -DRIVE_SPEED_LIMIT)	left  = -DRIVE_SPEED_LIMIT;
	if (right >  DRIVE_SPEED_LIMIT)	right =  DRIVE_SPEED_LIMIT;
	if (right < -DRIVE_SPEED_LIMIT)	right = -DRIVE_SPEED_LIMIT;

	drive_speed_L = left;
	drive_speed_R = right;

	if (digitalRead(HW_PIN_DRIVE_SERVO_HALT) == LOW) {
		hw_drive_servo_L.writeMicroseconds (HW_DRIVE_SERVO_CENTER_L); // Stop servos, regardless of software speed
		hw_drive_servo_R.writeMicroseconds (HW_DRIVE_SERVO_CENTER_R);
	} else {
		hw_drive_servo_L.writeMicroseconds (HW_DRIVE_SERVO_CENTER_L + drive_speed_L); // Set left servo speed
		hw_drive_servo_R.writeMicroseconds (HW_DRIVE_SERVO_CENTER_R - drive_speed_R); // Set right servo speed
	}
}  /* Drive_Set_Speed */

/******************************************************************************/
// Drive_Calibrate_Wheels
//	Rotate wheels to be immediately after a High(1) --> Low(0) encoder tick

void Drive_Calibrate_Wheels ()
{
	int8_t	speed_l, speed_r;
	uint32_t	timeout;

	timeout = micros() + 5000000;	// Stop after 5 seconds if something goes wrong

	speed_l = 30;
	speed_r = 30;
	while (speed_l > 0 || speed_r > 0) {
		if (analogRead(HW_PIN_DRIVE_ENCODE_L) > 600)	speed_l = 0;
		if (analogRead(HW_PIN_DRIVE_ENCODE_R) > 600)	speed_r = 0;
		Drive_Set_Speed (speed_l, speed_r);
		if (micros() > timeout) break;
	}

	speed_l = 30;
	speed_r = 30;
	while (speed_l > 0 || speed_r > 0) {
		if (analogRead(HW_PIN_DRIVE_ENCODE_L) < 300)	speed_l = 0;
		if (analogRead(HW_PIN_DRIVE_ENCODE_R) < 300)	speed_r = 0;
		Drive_Set_Speed (speed_l, speed_r);
		if (micros() > timeout) break;
	}

	Drive_Set_Speed (0, 0);

}  /* Drive_Calibrate_Wheels */

/******************************************************************************/
// Drive_Reset_Odometry
//	Resets odometry variables to initial state.
//	Potentially useful to reset when robot has attained an intermediate goal
//	Chaos will result if called while Navigation controller is running.

void Drive_Reset_Odometry ()
{
	drive_pos_x = 0.0;
	drive_pos_y = 0.0;
	drive_pos_sin = 1.0;	// assume robot is headed in the positive y axis direction
	drive_pos_cos = 0.0;
	drive_pos_heading = M_PI / 2;
	drive_tickcount_l = 0;
	drive_tickcount_r = 0;
}  /* Drive_Reset_Odometry */

/******************************************************************************/
// Drive_Crabwalk_State
//	Detect alternating-side ticks on the wheel encoders and avoid crab-walk odometry:
//	If the previous tick started a sequence (state == 0) and current tick is on the opposite side
//	Then the current tick is considered the second step of a sequence (state == 1).
//	Else the current tick starts a new sequence.

inline int8_t Drive_Crabwalk_State (int8_t tick_side, int8_t tick_dir)
{
	static int8_t state = 1;
	static int8_t prev_side = DRIVE_SIDE_RIGHT;

	if (tick_dir < 0)  tick_side = -tick_side;	// Reverse left/right roles if backwards tick

	if ((state == 0) && (prev_side != tick_side))	state = 1;
	else						state = 0;

	prev_side = tick_side;
	return (state);
}  /* Drive_Crabwalk_State */

/******************************************************************************/

inline void Drive_Update_XY (int8_t tick_dir)
{
	drive_pos_x += (float) tick_dir * drive_pos_cos * DRIVE_TICK_DIST;
	drive_pos_y += (float) tick_dir * drive_pos_sin * DRIVE_TICK_DIST;
}  /* Drive_Update_XY */

/******************************************************************************/

inline void Drive_Update_Angle (int8_t tick_dir)
{
	double tmp_cos;
	tmp_cos       = (drive_pos_cos * DRIVE_COS_DELTA) - (float) tick_dir * (drive_pos_sin * DRIVE_SIN_DELTA);
	drive_pos_sin = (drive_pos_sin * DRIVE_COS_DELTA) + (float) tick_dir * (drive_pos_cos * DRIVE_SIN_DELTA);
	drive_pos_cos = tmp_cos;

	drive_pos_heading += (float) tick_dir * DRIVE_DELTA;
}  /* Drive_Update_Angle */

/******************************************************************************/
// Drive_Do_Odometry
// 	Reads wheel encoders and perform odometry for any ticks
//
// 	The wheel encoder photosensors generate an analog voltage signal.
// 	analogRead() returns the voltage on the input pin in units of
// 	approximately 5 millivolts.
//	 < 1.5 volts ( < 300 from analogRead) is 0/LOW
//	 > 3.0 volts ( > 600 from analogRead) is 1/HIGH
//	 Inbetween is ambiguous and treated as no change

void Drive_Do_Odometry ()
{
	static int8_t	encode_R=0, encode_L=0;
	int8_t		prev_R, prev_L;
	int16_t		reading;
	int8_t		tick_dir = 0;

	// Read the encoders
	prev_R = encode_R;
	reading = analogRead(HW_PIN_DRIVE_ENCODE_R);
	if (reading < 300)	encode_R = 0;
	else if (reading > 600)	encode_R = 1;
	diag_data.drive_encode_R = reading;

	prev_L = encode_L;
	reading = analogRead(HW_PIN_DRIVE_ENCODE_L);
	if (reading < 300)	encode_L = 0;
	else if (reading > 600)	encode_L = 1;
	diag_data.drive_encode_L = reading;

	// Check for right wheel tick first
	if (encode_R != prev_R) {
		if (drive_speed_R >= 0)	tick_dir =  1;
		else			tick_dir = -1;

		if (Drive_Crabwalk_State (DRIVE_SIDE_RIGHT, tick_dir) == 0) {
			Drive_Update_XY    (tick_dir);		// Update position then angle
			Drive_Update_Angle (tick_dir);
		} else {
			Drive_Update_Angle (tick_dir);		// Update angle then position
			Drive_Update_XY    (tick_dir);
		}
		drive_tickcount_r += tick_dir;
	}

	// Check for left wheel tick second
	// Note that a forward tick on the left wheel causes a negative angular rotation of the robot,
	// hence the negation of tick_dir when calling Drive_Update_Angle.
	if (encode_L != prev_L) {
		if (drive_speed_L >= 0)	tick_dir =  1;
		else			tick_dir = -1;

		if (Drive_Crabwalk_State (DRIVE_SIDE_LEFT, tick_dir) == 0) {
			Drive_Update_XY    (tick_dir);		// Update position then angle
			Drive_Update_Angle (-tick_dir);
		} else {
			Drive_Update_Angle (-tick_dir);		// Update angle then position
			Drive_Update_XY    (tick_dir);
		}
		drive_tickcount_l += tick_dir;
	}

	if (tick_dir != 0) {	// At least one side ticked, bound drive_pos_heading
		if	(drive_pos_heading >  M_PI) drive_pos_heading -= 2*M_PI;
		else if	(drive_pos_heading < -M_PI) drive_pos_heading += 2*M_PI;
	}
}  /* Drive_Do_Odometry */

/******************************************************************************
 ******************************************************************************
 * NAV
 *	Driving navigation to a point or heading, including PID controller
 ******************************************************************************
 ******************************************************************************/
//	Functions
//		Nav_Get_Target
//		Nav_Set_Target
//		Nav_Next_Target
//		Nav_Do_Controller

#define	NAV_PID_KP	30.0
#define	NAV_PID_KI	15.0
#define	NAV_PID_KD	 0.0
#define	NAV_PID_MAX_SUM	(M_PI/8.0)

#define	NAV_CONTROLLER_INIT	0
#define	NAV_CONTROLLER_RUN	1

enum	nav_state_enum {
	NAV_STATE_IDLE,		// Nav not running (or perhaps paused)
	NAV_STATE_XY,		// Driving to a (x,y) destination
	NAV_STATE_TURN_L,	// Turning left  by a given amount
	NAV_STATE_TURN_R,	// Turning right by a given amount
	NAV_STATE_ARRIVED,	// Was in "XY" or "TURN" mode, but has arrived
};

int8_t	nav_state = NAV_STATE_IDLE;
int8_t	nav_route_auto = FALSE;	// Flag to automatically sequence through nav_route table.

int16_t	nav_target_speed;
float	nav_target_x;
float	nav_target_y;
float	nav_target_turn;
float	nav_target_ratio;
float	nav_target_tol;

int8_t	nav_target_optimize;
float	nav_target_heading;
float	nav_target_distance;

#define	NAV_COORD	1
#define	NAV_FORWARD	2
#define	NAV_HEAD	3
#define	NAV_TURN	4

struct nav_target_t {
	int8_t	type;
	int16_t	speed;
	float	param1;
	float	param2;
	float	tol;
};

//	type		speed	param1	param2	tol
//	-----------------------------------------------
//	NAV_COORD	speed	x	y	tol
//	NAV_FORWARD	speed	dist
//	NAV_HEAD	speed	head	ratio
//	NAV_TURN	speed	turn	ratio

PROGMEM const struct nav_target_t nav_route[] = {
	{NAV_FORWARD,	 50,	  36 },
	{NAV_COORD,	-50,	 0.0,	 0.0,	-3.0 },
	{NAV_TURN,	 50,	 360,	 0.5 },
	{NAV_TURN,	 50,	-360,	 0.5 },
	{NAV_COORD,	 50,	 0.0,	24.0,	 2.5 },
	{NAV_COORD,	 30,	24.0,	24.0,	 2.5 },
	{NAV_COORD,	 30,	24.0,	 0.0,	 3.0 },
	{NAV_COORD,	 75,	 0.0,	 0.0,	-3.0 },
};

/******************************************************************************/
// Nav_Get_Target
//	Copy the next nav_target_t structure from the nav_route table
//	(in program flash memory) to the provided stucture (in RAM).

int8_t Nav_Get_Target (struct nav_target_t *target)
{
	static int16_t	idx = 0;
	int16_t i;
	char *pgm_ptr;
	char *ram_ptr;

	if (idx >= (sizeof (nav_route) / sizeof (struct nav_target_t))) {
		return (0);
	}

	pgm_ptr = (char *) &(nav_route[idx++]);
	ram_ptr = (char *) target;

	for (i=0; i<sizeof(struct nav_target_t); i++)
		*ram_ptr++ = pgm_read_byte_near(pgm_ptr++);

	return (1);
}  /* Nav_Get_Target */

/******************************************************************************/
// Nav_Set_Target
// 	Initialize the navigation module based on the nav_target_t parameter
//
//	NAV_COORD and NAV_FORWARD both set nav_state=NAV_STATE_XY, which uses
//	the PID controller.
//	For NAV_FORWARD, compute the (x,y) coordinates of a point 4 inches
//	beyond the requested target.  Then drive with a 4-inch tollerance.
//
//	NAV_HEAD and NAV_TURN both set nav_state=NAV_STATE_TURN_[L,R].
//	Both compute the number of radians to turn (>0 for left, <0 for right).
//	That is converted into units of wheel ticks in Nav_Do_Controller.

void Nav_Set_Target (struct nav_target_t *target)
{
	float	temp;

	switch (target->type) {
	  case NAV_COORD:
		nav_target_speed	= target->speed;
		nav_target_x		= target->param1;
		nav_target_y		= target->param2;
		nav_target_tol		= target->tol;
		nav_state		= NAV_STATE_XY;
		break;

	  case NAV_FORWARD:
		nav_target_speed	= target->speed;
		if (target->param1 > 0)	temp = target->param1 + 4.0;
		else			temp = target->param1 - 4.0;
		nav_target_x		= drive_pos_x + drive_pos_cos * temp;
		nav_target_y		= drive_pos_y + drive_pos_sin * temp;
		nav_target_tol		= 4.0;
		nav_state		= NAV_STATE_XY;
		break;

// +++HEAD and TURN do not currently work with negative speeds.
	  case NAV_HEAD:
		nav_target_speed	= target->speed;
		nav_target_turn		= target->param1 * (M_PI/180.0) - drive_pos_heading;
		if	(nav_target_turn >  M_PI) nav_target_turn -= 2*M_PI;
		else if	(nav_target_turn < -M_PI) nav_target_turn += 2*M_PI;
		nav_target_ratio	= target->param2;
		nav_state		= (nav_target_turn >= 0 ? NAV_STATE_TURN_L : NAV_STATE_TURN_R);
		break;

	  case NAV_TURN:
		nav_target_speed	= target->speed;
		nav_target_turn		= target->param1 * (M_PI/180.0);
		nav_target_ratio	= target->param2;
		nav_state		= (nav_target_turn >= 0 ? NAV_STATE_TURN_L : NAV_STATE_TURN_R);
		break;
	}

	Nav_Do_Controller (NAV_CONTROLLER_INIT);
	diag_data.nav_new_target = TRUE;
}  /* Nav_Set_Target */

/******************************************************************************/

int8_t Nav_Next_Target ()
{
	struct nav_target_t target;
	int8_t	rtn;

	rtn = Nav_Get_Target (&target);

	if (rtn > 0) {
		Nav_Set_Target (&target);
	} else {
		nav_state = NAV_STATE_IDLE;	// No more targets
	}
	return (rtn);
}  /* Nav_Next_Target */

/******************************************************************************/
// Nav_Do_Controller
//	Navigation to Target controller function
//	Includes PID controller for X-Y navigation.

void Nav_Do_Controller (int8_t operation)
{
	double diff_x, diff_y;		// Local PID (NAV_STATE_XY) variables
	static double error = 0.0;
	static double sum_error = 0.0;
	double old_error;
	double Pterm, Iterm, Dterm, PIDterm;

	static int32_t	tickdiff;	// Target tick difference for NAV_STATE_TURN_[L,R]

	if (operation == NAV_CONTROLLER_INIT) {
		switch (nav_state) {
		  case NAV_STATE_XY:
			error = 0.0;
			sum_error = 0.0;
			if (nav_target_tol < 0.0) {
				nav_target_tol = -nav_target_tol;
				nav_target_optimize = TRUE;
			} else {
				nav_target_optimize = FALSE;
			}
			break;

		  case NAV_STATE_TURN_L:
		  case NAV_STATE_TURN_R:
			tickdiff = drive_tickcount_r - drive_tickcount_l
				 + lround (nav_target_turn * (1.0/DRIVE_DELTA));
			diag_data.targ_tickdiff = tickdiff;
			break;
		}

		return;
	}

	switch (nav_state) {
	  case NAV_STATE_IDLE:
	  case NAV_STATE_ARRIVED:
		return;
		break;

	  case NAV_STATE_XY:
		diff_x = nav_target_x - drive_pos_x;
		diff_y = nav_target_y - drive_pos_y;
		nav_target_distance = hypot(diff_y, diff_x);
		nav_target_heading = atan2(diff_y, diff_x);	// Absolute heading of target

		old_error = error;
		error = nav_target_heading - drive_pos_heading;	// Relative heading of target
		if (nav_target_speed < 0)	error += M_PI;	// Need to face away from target when driving backwards
		if	(error >  M_PI) error -= 2*M_PI;
		else if	(error < -M_PI) error += 2*M_PI;

		if (abs(sum_error + 0.01*error) <= NAV_PID_MAX_SUM)	// Compute error integral, with integral wind-up check
			sum_error += 0.01*error;

		if (nav_target_distance <= nav_target_tol) {
			if (!nav_target_optimize) {		// Target aquired; no need to try to get closer
				nav_state = NAV_STATE_ARRIVED;
				return;
			}

			// Target aquired;  See if the robot will get closer by continuing.  The trig:
			// If the robot drives straight on its current heading, then the closest point to the target will be reached in
			//	nav_target_distance * cos(error)
			// So, stop if (nav_target_distance * cos(error) <= DRIVE_TICK_DIST); otherwise keep going
			// Note that both wheels could tick, so we can't divide the tick distance by 2
			//
			// To avoid trig functions, use sin with the small angle approximation
			// Even for large angles, the error from this approximation is negligible ( < 0.5 * DRIVE_TICK_DIST)
			//
			// Since the angle error can become large as the distance goes to zero, wheel speeds are not adjusted for error

			Drive_Set_Speed (nav_target_speed, nav_target_speed);		// Drive straight
			diag_data.nav_PIDterm = 0.0;

			if (nav_target_distance * ((M_PI/2)-abs(error)) <= DRIVE_TICK_DIST) {
				nav_state = NAV_STATE_ARRIVED;
			}
			return;
		}

		Pterm = NAV_PID_KP * error;
		Iterm = NAV_PID_KI * sum_error;
		Dterm = NAV_PID_KD * (error - old_error);
		PIDterm = Pterm + Iterm + Dterm;
		diag_data.nav_PIDterm = PIDterm;

		Drive_Set_Speed (nav_target_speed - PIDterm, nav_target_speed + PIDterm);

		break;

	  case NAV_STATE_TURN_L:
		if (drive_tickcount_r - drive_tickcount_l >= tickdiff) {
			nav_state = NAV_STATE_ARRIVED;
			return;
		}

		Drive_Set_Speed (nav_target_speed * nav_target_ratio, nav_target_speed);

		break;

	  case NAV_STATE_TURN_R:
		if (drive_tickcount_r - drive_tickcount_l <= tickdiff) {
			nav_state = NAV_STATE_ARRIVED;
			return;
		}

		Drive_Set_Speed (nav_target_speed, nav_target_speed * nav_target_ratio);

		break;
	}
}  /* Nav_Do_Controller */

/******************************************************************************
 ******************************************************************************
 * TURRET
 *	Turret angle control and scanning
 ******************************************************************************
 ******************************************************************************/
//	Functions
//		Turret_Set_Angle
//		Turret_Scan

#define	TURRET_MAX_ANGLE	90

enum	turret_state_enum {
	TURRET_STATE_IDLE,	// Turret scanning functionality not running
	TURRET_STATE_SCANNING,	// Turret scanning functionality is running
};

int8_t	turret_state = TURRET_STATE_IDLE;

int8_t	turret_angle = 0;
uint32_t	turret_arrive_time = 0;

/******************************************************************************/
// Turret_Set_Angle
//	Set turret to the specified angle.  (-90:left, 0:center, 90:right)

void Turret_Set_Angle (int8_t new_angle)
{
	uint32_t	now;

	if (new_angle < -TURRET_MAX_ANGLE)	new_angle = -TURRET_MAX_ANGLE;
	if (new_angle >  TURRET_MAX_ANGLE)	new_angle =  TURRET_MAX_ANGLE;

	if (digitalRead(HW_PIN_TURRET_SERVO_HALT) != LOW) {
		hw_turret_servo.write(90 - new_angle + HW_TURRET_OFFSET);
	}

	now = micros();
	if (turret_arrive_time < now)
		turret_arrive_time = now;
	turret_arrive_time += abs (new_angle-turret_angle)*4000 + 25000;
	turret_angle = new_angle;
}  /* Turret_Set_Angle */

/******************************************************************************/

void Turret_Scan ()
{
	static int8_t increment = 10;

	if (turret_state != TURRET_STATE_SCANNING)
		return;

	if (abs(turret_angle + increment) > TURRET_MAX_ANGLE)
		increment = -increment;

	Turret_Set_Angle (turret_angle + increment);
}  /* Turret_Scan */

/******************************************************************************
 ******************************************************************************
 * PING
 *	Ultrasonic ping sensor control
 *	Includes sending ping, ISR echo check, and table of recent results
 ******************************************************************************
 ******************************************************************************/
//	Function
//		Ping_Setup
//		Ping_Send
//		Ping_Echo_Check
//		Ping_Results

#define	PING_MAX_TRIGGER_TIME	2000	// Maximum usec to wait for sensor to start a ping
#define	PING_US_ROUNDTRIP_IN	146	// Microseconds (uS) it takes sound to travel round-trip 1 inch (2 inches total).
#define	PING_MAX_DISTANCE	100	// Maximum distance (in inches) to detect
#define	PING_MAX_TIME		((PING_MAX_DISTANCE) * (PING_US_ROUNDTRIP_IN))

struct {
	uint8_t triggerBit;
	uint8_t echoBit;
	volatile uint8_t *triggerOutput;
	volatile uint8_t *triggerMode;
	volatile uint8_t *echoInput;
} ping_hw;

enum	ping_state_enum {
	PING_STATE_INITFAIL1	= -3,	// Init fail (check hardware)
	PING_STATE_INITFAIL2	= -2,	// Init fail (check hardware)
	PING_STATE_NORESULT	= -1,	// No result generated (check ISR)
	PING_STATE_IDLE		=  0,	// Ping functionality not running
	PING_STATE_INPROG,		// Ping in progress
	PING_STATE_ECHO,		// Ping completed, echo received
	PING_STATE_NOECHO	=127,	// Ping completed, no echo received
};

volatile int8_t	ping_state = PING_STATE_IDLE;
volatile uint32_t	ping_echo_time;
volatile uint32_t	ping_timeout;

int8_t	ping_dist[10];		// Data for last 10 pings; [0] is most recent.
				// 1-126 is measured distance in inches
				// -3, -2, -1, 0, & 127 are same as ping_state.
int8_t	ping_angle[10];		// Turret angle setting when ping was done.
int8_t	ping_sort5 [ 5];	// Indicies into results arrays of most recent  5 pings (sorted)
int8_t	ping_sort10[10];	// Indicies into results arrays of most recent 10 pings (sorted)

/******************************************************************************/

void Ping_Setup () {
// Based on New Ping "sonar()" constructor
	int8_t	i;

	ping_hw.triggerBit	= digitalPinToBitMask(HW_PIN_PING_TRIGGER);	// Get the port register bitmask for the trigger pin.
	ping_hw.echoBit		= digitalPinToBitMask(HW_PIN_PING_ECHO);	// Get the port register bitmask for the echo pin.

	ping_hw.triggerOutput	= portOutputRegister(digitalPinToPort(HW_PIN_PING_TRIGGER));	// Get the output port register for the trigger pin.
	ping_hw.echoInput	= portInputRegister(digitalPinToPort(HW_PIN_PING_ECHO));	// Get the input port register for the echo pin.

	ping_hw.triggerMode	= (uint8_t *) portModeRegister(digitalPinToPort(HW_PIN_PING_TRIGGER));	// Get the port mode register for the trigger pin.
	*ping_hw.triggerMode	|= ping_hw.triggerBit;	// Set trigger pin to output.

	for (i = 0; i < 10; i++) {
		ping_dist[i] = 0;
		ping_angle[i] = 0;
		ping_sort10[i] = i;
		if (i < 5)	ping_sort5[i] = i;
	}
}  /* Ping_Setup */

/******************************************************************************/

void Ping_Send () {
// Based on New Ping functions ping_timer() and ping_trigger()

	uint32_t	guard_timer;

	*ping_hw.triggerOutput	&= ~ping_hw.triggerBit;	// Set the trigger pin low, should already be low, but this will make sure it is.
	delayMicroseconds(4);				// Wait for pin to go low, testing shows it needs 4uS to work every time.
	*ping_hw.triggerOutput	|= ping_hw.triggerBit;	// Set trigger pin high, this tells the sensor to send out a ping.
	delayMicroseconds(10);				// Wait long enough for the sensor to realize the trigger pin is high. Sensor specs say to wait 10uS.
	*ping_hw.triggerOutput	&= ~ping_hw.triggerBit;	// Set trigger pin back to low.

	guard_timer = micros() + PING_MAX_TRIGGER_TIME;		// Set a timeout for the ping to trigger.
	while (*ping_hw.echoInput & ping_hw.echoBit)		// Wait for echo pin to clear.
		if (micros() > guard_timer) {			// Something went wrong, abort.
			ping_state = PING_STATE_INITFAIL1;
			return;
		}
	while (!(*ping_hw.echoInput & ping_hw.echoBit))		// Wait for ping to start.
		if (micros() > guard_timer) {			// Something went wrong, abort.
			ping_state = PING_STATE_INITFAIL2;
			return;
		}

	ping_timeout	= micros() + PING_MAX_TIME;		// Ping started, set the timeout.
	ping_state	= PING_STATE_INPROG;
}  /* Ping_Send */

/******************************************************************************/
// Ping_Echo_Check
// 	Called from the ISR to check for a ping echo

inline void Ping_Echo_Check () {
// Based on New Ping function check_timer()

	if (ping_state == PING_STATE_INPROG) {
		if (micros() > ping_timeout) {				// Timed out without an echo
			ping_state = PING_STATE_NOECHO;
		} else if (!(*ping_hw.echoInput & ping_hw.echoBit)) {	// Ping echo received.
			ping_echo_time = (micros() - (ping_timeout - PING_MAX_TIME) - 9); // Calculate ping time, 9uS of overhead.
			ping_state = PING_STATE_ECHO;
		} else {
			// still waiting
		}
	}
}  /* Ping_Echo_Check */

/******************************************************************************/

void Ping_Results () {
	int8_t	i, j;

	for (i=9; i > 0; i--) {
		ping_dist[i]  = ping_dist[i-1];
		ping_angle[i] = ping_angle[i-1];
	}

	switch (ping_state) {
	  case PING_STATE_ECHO:		// Ping came back; Convert ping_echo_time into a distance
		ping_dist[0] = ping_echo_time/PING_US_ROUNDTRIP_IN;
		break;

	  case PING_STATE_IDLE:		// Apparently ping never started, or results were previously read
	  case PING_STATE_INPROG:	// Echo should have come back or timed out by now; might be ISR error
		ping_dist[0] = PING_STATE_NORESULT;
		break;

	  default:			// Other values of ping_state (e.g. errors) copied directly into result array.
		ping_dist[0] = ping_state;
		break;

	}

	ping_angle[0] = turret_angle;
	ping_state = PING_STATE_IDLE;
	ping_echo_time = 0;

	// Generate the sorted array indices.
	// First, add 1 to previous indices to match data slide; also, find the entry that slid off the end
	j = 9;
	for (i = 0; i < 10; i++) {
		if (ping_sort10[i] == 9)
			j = i;
		else
			ping_sort10[i]++;
	}

	// j points to the empty slot; move it to the end

	for (; j < 9; j++) {
		ping_sort10[j] = ping_sort10[j+1];
	}


	// The last element of ping_sort10[] is now unused.  Do an insertion sort
	i = 9;
	while ((i > 0) && (ping_dist[ping_sort10[i-1]] > ping_dist[0])) {
		ping_sort10[i] = ping_sort10[i-1];
		i--;
	}
	ping_sort10[i] = 0;

	// Generate ping_sort5 from ping_sort10
	j = 0;
	for (i = 0; i < 10; i++) {
		if (ping_sort10[i] <= 4)
			ping_sort5[j++] = ping_sort10[i];
	}
}  /* Ping_Results */

/******************************************************************************
 ******************************************************************************
 * IRRX
 *	Infra-red receiver control
 ******************************************************************************
 ******************************************************************************/
//	Functions
//		Irrx_Setup
//		Irrx_Code_Check
//		Irrx_Results

struct {
	volatile uint8_t	*irrxInput;
	uint8_t	irrxBit;
} irrx_hw;

volatile int8_t isr_ir_value = 0;
volatile int8_t isr_ir_available = 0;


/******************************************************************************/

void Irrx_Setup () {
	irrx_hw.irrxInput = portInputRegister(digitalPinToPort(HW_PIN_IRRX));
	irrx_hw.irrxBit = digitalPinToBitMask(HW_PIN_IRRX);
}  /* Irrx_Setup */

/******************************************************************************/

inline void Irrx_Code_Check () {
	static int8_t count = 0;
	static int8_t input_pin = 0;
	static int8_t preamble_count = 0;
	static int8_t poll_bits = 0;

	count++;
	// Perform polling tasks below every 10 interrupts or 500 us
	// Stagger tasks to limit real time used during any one interrupt

	// Task 1 Check for preamble
	if (count == 5) {
		if (*irrx_hw.irrxInput & irrx_hw.irrxBit) {
			input_pin = 0;	// no carrier
			if (preamble_count == 9) {
				// if preamble count was pegged when
				// carrier goes away then start polling bits
				poll_bits = 1;
				isr_ir_available = 0;
				isr_ir_value = 0;
			}
			preamble_count = 0;
		} else {
			input_pin = 1;	// carrier present
			preamble_count++;
			// Preamble should be at least 5 ms long or 10 x 500 us
			// If carrier has been around that long then peg the
			// preamble counter and clear the bit polling counter
			if (preamble_count > 9) {
				preamble_count = 9;
				poll_bits = 0;
			}
		}

	// Task 2 Accumulate bits
	} else if (count > 9) {
		count = 0;
		if (poll_bits > 0) {
			poll_bits++;
			// Sample bits at 2.0, 5.0, 8.0 and 12.0 ms
			// after end of preamble
			if (poll_bits == 6) {
				if (input_pin) isr_ir_value |= 8;
			} else if (poll_bits == 12) {
				if (input_pin) isr_ir_value |= 4;
			} else if (poll_bits == 18) {
				if (input_pin) isr_ir_value |= 2;
			} else if (poll_bits == 24) {
				if (input_pin) isr_ir_value |= 1;
				isr_ir_available = 1;
			}
			if (poll_bits > 32) poll_bits = 32;
		}
	}
}  /* Irrx_Code_Check */

/******************************************************************************/

void Irrx_Results () {
#if 0
	if (isr_ir_available) {
		isr_ir_available = 0;
		Serial.println(isr_ir_value&0x0f);
	} else {
		Serial.println("0");
	}
#endif
}  /* Irrx_Results */

/******************************************************************************
 ******************************************************************************
 * FSM
 *	Finite State Machine
 *	Includes general purpose states and special transient wait states
 ******************************************************************************
 ******************************************************************************/
//	Functions
//		Fsm_Run

enum  fsm_state_enum {
  // The first three (negative value) states are special transient states.
  // FSM will automatically advance to next state when condition is satisfied.

  FSM_STATE_WAIT_NAV  = -3, // Wait for nav_state == ARRIVED
  FSM_STATE_WAIT_TURRET = -2, // Wait for turret rotation completion
  FSM_STATE_WAIT_MICROS = -1, // Wait for micros() >= fsm_micros_timeout
    //----- Auto-advance states above; regular states below
  FSM_STATE_IDLE    =  0,
  FSM_STATE_START,    // Initial state when FSM is used
  FSM_STATE_LOOK_RIGHT, // Check distance to right wall
  FSM_STATE_LOOK_LEFT,  // Check distance to left wall]
  FSM_STATE_CALIBRATION_DONE, // Set the turret to look North
  FSM_STATE_NORTH,    // Approach obstacle
  FSM_STATE_RIGHT_AFTER_NORTH,    // Turn robot right and turret left
  FSM_STATE_LEFT_AFTER_NORTH,   // Turn robot left and turret right
  FSM_STATE_SEARCHING,    // Drive along obstacle until gap is found
  FSM_STATE_SEARCHING_REVERSE, // Drive reverse along obstacle until gap is found
  FSM_STATE_RIGHT_AFTER_SEARCHING,  // Turn robot right and turret left
  FSM_STATE_LEFT_AFTER_SEARCHING,   // Turn robot left and turret right
  // TODO: Might need states for self correction if robot isn't moving exactly in cardinal direction
  FSM_STATE_DONE = 99, // Terminal state
};

int8_t  fsm_state = FSM_STATE_START;
int8_t  fsm_next_state; // Used only for Auto-advance states
uint32_t  fsm_micros_timeout; // Used for WAIT_MICROS state

// TODO: Test and set field variables and bot thresholds
const int8_t FIELD_HEIGHT = 72; // Records height of field
const int8_t CLOSE_THRESHOLD = 5; // Determines when to stop approaching obstacle in NORTH state
const int8_t FAR_THRESHOLD = 7; // Determines when a gap has been reached in SEARCHING state
const int8_t HEADING_TOLERANCE = M_PI / 6; // Tolerance used to detect direction of heading
const int8_t DRIVE_SPEED = 50; // Determines the default drive speed set in FSM
int8_t INIT_DIST_TO_LEFT_WALL; // Used to decide whether to turn left or right
int8_t INIT_DIST_TO_RIGHT_WALL; // Used to decide whether to turn left or right

/******************************************************************************/
void Fsm_Run ()
{  
  if (fsm_state < 0) {
    switch (fsm_state) {
      case FSM_STATE_WAIT_NAV:
      if (nav_state == NAV_STATE_ARRIVED)
        fsm_state = fsm_next_state;
      break;

      case FSM_STATE_WAIT_TURRET:
      if (micros() >= turret_arrive_time)
        fsm_state = fsm_next_state;
      break;

      case FSM_STATE_WAIT_MICROS:
      if (micros() >= fsm_micros_timeout)
        fsm_state = fsm_next_state;
      break;

      default:
      // Should never get here.
      break;
    }

    if (fsm_state < 0) {    // Still waiting
      return;
    }
  }
  Serial.print("FSM STATE: ");
  Serial.println(fsm_state);
  switch (fsm_state) {
    case FSM_STATE_IDLE:
    break;

    case FSM_STATE_START:
    turret_state = TURRET_STATE_IDLE;
    Drive_Set_Speed(0, 0);
    fsm_state = FSM_STATE_LOOK_LEFT;
    break;

    case FSM_STATE_LOOK_LEFT:
    Turret_Set_Angle (-90);
    fsm_state = FSM_STATE_WAIT_TURRET;
    fsm_next_state = FSM_STATE_LOOK_RIGHT;
    break;

    case FSM_STATE_LOOK_RIGHT:
    INIT_DIST_TO_LEFT_WALL = ping_dist[0]; // read distance to left wall
    Turret_Set_Angle (90);
    fsm_state = FSM_STATE_WAIT_TURRET;
    fsm_next_state = FSM_STATE_CALIBRATION_DONE;
    break;

    case FSM_STATE_CALIBRATION_DONE:
    INIT_DIST_TO_RIGHT_WALL = ping_dist[0]; // read distance to right wall
    Turret_Set_Angle(0);
    fsm_state = FSM_STATE_WAIT_TURRET;
    fsm_next_state = FSM_STATE_NORTH;
    break;
    
    case FSM_STATE_NORTH:
    Drive_Set_Speed(DRIVE_SPEED, DRIVE_SPEED); // Drive forward
    // If moved far enough North to be done, exit
    if (drive_pos_y > FIELD_HEIGHT){
      fsm_state = FSM_STATE_DONE;
    }
    // Otherwise, if the bot reaches an obstacle...
    else if (ping_dist[0] > 0 && ping_dist[0] < CLOSE_THRESHOLD){
      // If closer to right wall, turn left
      if (INIT_DIST_TO_LEFT_WALL + drive_pos_x > INIT_DIST_TO_RIGHT_WALL - drive_pos_x){
        fsm_state = FSM_STATE_LEFT_AFTER_NORTH;
        Serial.print("North -> Turning Left. Ping dist: ");
        Serial.println(ping_dist[0]);
        Serial.print("Close threshold: ");
        Serial.println(CLOSE_THRESHOLD);
      }
      // If closer to left wall, turn right
      else{
        fsm_state = FSM_STATE_RIGHT_AFTER_NORTH;
        Serial.print("North -> Turning Right. Ping dist: ");
        Serial.println(ping_dist[0]);
        Serial.print("Close threshold: ");
        Serial.println(CLOSE_THRESHOLD);
      }
    }
    // Otherwise, remain in NORTH state
    break;

    case FSM_STATE_RIGHT_AFTER_NORTH:
    Drive_Set_Speed(DRIVE_SPEED, -DRIVE_SPEED);
    // If facing east (0 radians), stop turning. Tolerance halved when turning.
    if (drive_pos_heading < 0 + HEADING_TOLERANCE/2 && drive_pos_heading > 0 - HEADING_TOLERANCE/2){
      // Turn turret, then go SEARCHING
      Turret_Set_Angle(-90);
      fsm_state = FSM_STATE_WAIT_TURRET;
      fsm_next_state = FSM_STATE_SEARCHING;
    }
    break;

    case FSM_STATE_LEFT_AFTER_NORTH:
    Drive_Set_Speed(-DRIVE_SPEED, DRIVE_SPEED);
    // If facing west (PI radians), stop turning. Tolerance halved when turning.
    if (drive_pos_heading < M_PI + HEADING_TOLERANCE/2 && drive_pos_heading > M_PI - HEADING_TOLERANCE/2){
      // Turn turret, then go SEARCHING
      Turret_Set_Angle(90);
      fsm_state = FSM_STATE_WAIT_TURRET;
      fsm_next_state = FSM_STATE_SEARCHING;
    }
    break;

    case FSM_STATE_SEARCHING:
    Drive_Set_Speed(DRIVE_SPEED, DRIVE_SPEED); // Drive forwards
    // If moved far enough to either side, go to SEARCHING_REVERSE
    if (INIT_DIST_TO_RIGHT_WALL - drive_pos_x < CLOSE_THRESHOLD || INIT_DIST_TO_LEFT_WALL + drive_pos_x < CLOSE_THRESHOLD){
      fsm_state = FSM_STATE_SEARCHING_REVERSE;
    }
    // Otherwise, if the bot reaches a gap...
    else if (ping_dist[0] > FAR_THRESHOLD){
      // If heading east (0 radians), turn left
      if (drive_pos_heading < HEADING_TOLERANCE && drive_pos_heading > HEADING_TOLERANCE){
        fsm_state = FSM_STATE_LEFT_AFTER_SEARCHING;
      }
      // If heading west (PI radians), turn right
      else{
        fsm_state = FSM_STATE_RIGHT_AFTER_SEARCHING;
      }
    }
    // Otherwise, remain in SEARCHING state
    break;

    case FSM_STATE_SEARCHING_REVERSE:
    Drive_Set_Speed(-DRIVE_SPEED, -DRIVE_SPEED); // Drive backwards
    // If the bot reaches a gap...
    if (ping_dist[0] > FAR_THRESHOLD){
      // If heading east (0 radians), turn left
      if (drive_pos_heading < 0 + HEADING_TOLERANCE && drive_pos_heading > 0 - HEADING_TOLERANCE){
        fsm_state = FSM_STATE_LEFT_AFTER_SEARCHING;
      }
      // If heading west (PI radians), turn right
      else{
        fsm_state = FSM_STATE_RIGHT_AFTER_SEARCHING;
      }
    }
    // Otherwise, remain in SEARCHING_REVERSE state
    break;

    case FSM_STATE_RIGHT_AFTER_SEARCHING:
    Drive_Set_Speed(DRIVE_SPEED, -DRIVE_SPEED);
    // If facing north (PI/2 radians), stop turning. Tolerance halved when turning.
    if (drive_pos_heading < M_PI/2 + HEADING_TOLERANCE/2 && drive_pos_heading > M_PI/2 - HEADING_TOLERANCE/2){
      // Turn turret, then go SEARCHING
      Turret_Set_Angle(0);
      fsm_state = FSM_STATE_WAIT_TURRET;
      fsm_next_state = FSM_STATE_NORTH;
    }
    break;

    case FSM_STATE_LEFT_AFTER_SEARCHING:
    Drive_Set_Speed(-DRIVE_SPEED, DRIVE_SPEED);
    // If facing north (PI/2 radians), stop turning. Tolerance halved when turning.
    if (drive_pos_heading < M_PI/2 + HEADING_TOLERANCE/2 && drive_pos_heading > M_PI/2 - HEADING_TOLERANCE/2){
      // Turn turret, then go SEARCHING
      Turret_Set_Angle(0);
      fsm_state = FSM_STATE_WAIT_TURRET;
      fsm_next_state = FSM_STATE_NORTH;
    }
    break;

    case FSM_STATE_DONE:
    Drive_Set_Speed (0, 0);
    turret_state = TURRET_STATE_IDLE;
    break;

    default:
    // Probably should never get here.
    break;
  }
} /* Fsm_Run */

/******************************************************************************
 ******************************************************************************
 * DIAG
 *	Diagnostic input and output via serial interface to terminal window
 *	Includes print routines and shadow copies of internal variables
 ******************************************************************************
 ******************************************************************************/
//	Functions
//		Diag_Input
//		Diag_Output

uint16_t	diag_output_bitmap = 0x00;
uint8_t	diag_output_frequency = 1;

/******************************************************************************/

void Diag_Input ()
{
	int	inchar;
	int16_t	new_L = drive_speed_L;
	int16_t	new_R = drive_speed_R;
	int16_t	new_angle = turret_angle;
	static const int8_t	freq_arr[] = {0, 1, 2, 5, 10, 20, 50, 100};
	static int8_t		freq_idx = 1;
	static int8_t		nav_prev;
	static int8_t		turret_prev;
	static int8_t		fsm_prev;


	if (Serial.available() <= 0)
		return;

	inchar = Serial.read();
	switch (inchar) {
	  case '0':
		diag_output_bitmap = 0x00;
		freq_idx = 1;
		diag_output_frequency = freq_arr[freq_idx];
		break;

	  case '1':	case '2':	case '3':	case '4':	case '5':
	  case '6':	case '7':	case '8':	case '9':	case ':':
		diag_output_bitmap ^= (0x1 << (inchar - '0'));
		break;

	  case '+':
		if (freq_idx < 7)		freq_idx++;
		diag_output_frequency = freq_arr[freq_idx];
		break;

	  case '-':
		if (freq_idx > 0)		freq_idx--;
		diag_output_frequency = freq_arr[freq_idx];
		break;

	  case ' ':
		nav_prev = nav_state;		nav_state = NAV_STATE_IDLE;
		turret_prev = turret_state;	turret_state = TURRET_STATE_IDLE;
		fsm_prev = fsm_state;		fsm_state = FSM_STATE_IDLE;
		new_L = 0;
		new_R = 0;
		break;

	  case 'r':
		nav_state = nav_prev;
		turret_state = turret_prev;
		fsm_state = fsm_prev;
		break;

	  case 'q':
		new_L += 10;
		break;

	  case 'a':
		new_L -= 10;
		break;

	  case 'p':
		new_R += 10;
		break;

	  case 'l':
		new_R -= 10;
		break;

	  case 'm':
		new_angle = 0;
		break;

	  case ',':
		new_angle -= 10;
		break;

	  case '.':
		new_angle += 10;
		break;
	}

	Drive_Set_Speed (new_L, new_R);
	Turret_Set_Angle (new_angle);
}  /* Diag_Input */

/******************************************************************************/
// Diag_Output
// 	The following #defines are used to include output separators.
//	It is generally frowned upon to use the C preprocessor to circumvent
//	the language syntax, but in this case the result seems cleaner.
#define	COMMA	Serial.write(',')
#define	TAB	Serial.write('\t')
#define	NEWLINE	Serial.println("")

void Diag_Output (int8_t subtract)
{
	static int8_t	bitnum = 0;
	static int8_t	countdown = 100;
	int8_t	i;

	if (diag_output_bitmap == 0)
		return;

	if ( (countdown -= subtract) > 0)
		return;

	countdown = 100;

	while ( (diag_output_bitmap & (0x1 << bitnum)) == 0) {
		bitnum++;
		if (bitnum > 10)
			bitnum = 0;
	}

	switch (bitnum++) {
	  case 1:			// Primary entry counts and timing
		Serial.print(F("1-Time	Loop#,Max,ISR#,micros	"));
		Serial.print(diag_data.loop_count);		TAB;
		Serial.print(diag_data.loop_time_max);		TAB;
		Serial.print(diag_data.isr_count);		TAB;
		Serial.print(micros());				NEWLINE;
		diag_data.loop_time_max = 0;
		break;

	  case 2:			// HW
		Serial.print(F("2-HW	Encode_L,R,Pins2,3,6,7	"));
		Serial.print(diag_data.drive_encode_L);		TAB;
		Serial.print(diag_data.drive_encode_R);		TAB;
		Serial.print(digitalRead(HW_PIN_USER2));	TAB;
		Serial.print(digitalRead(HW_PIN_USER3));	TAB;
		Serial.print(digitalRead(HW_PIN_DRIVE_SERVO_HALT));	TAB;
		Serial.print(digitalRead(HW_PIN_TURRET_SERVO_HALT));	NEWLINE;
		break;

	  case 3:			// Drive odometry
		Serial.print(F("3-Odom	X,Y,Head,Sin,Cos	"));
		Serial.print(drive_pos_x, 2);			TAB;
		Serial.print(drive_pos_y, 2);			TAB;
		Serial.print(drive_pos_heading*(180/M_PI), 2);	TAB;
		Serial.print(drive_pos_sin, 4);			TAB;
		Serial.print(drive_pos_cos, 4);			NEWLINE;
		break;

	  case 4:			// Drive wheel data
		Serial.print(F("4-Wheel	Speed_L,R,Ticks_L,R	"));
		Serial.print(drive_speed_L);			TAB;
		Serial.print(drive_speed_R);			TAB;
		Serial.print(drive_tickcount_l);		TAB;
		Serial.print(drive_tickcount_r);		NEWLINE;
		break;

	  case 5:			// Nav target data
		if (diag_data.nav_new_target) {
			if (nav_state == NAV_STATE_XY) {
				Serial.print(F("5-Targ	State,Speed,X,Y,Tol	"));
				Serial.print(nav_state);			TAB;
				Serial.print(nav_target_speed);			TAB;
				Serial.print(nav_target_x, 2);			TAB;
				Serial.print(nav_target_y, 2);			TAB;
				Serial.print(nav_target_tol, 2);		NEWLINE;
			} else if (nav_state == NAV_STATE_TURN_L || nav_state == NAV_STATE_TURN_R) {
				Serial.print(F("5-Targ	State,Speed,Turn,Ratio	"));
				Serial.print(nav_state);			TAB;
				Serial.print(nav_target_speed);			TAB;
				Serial.print(nav_target_turn, 2);		TAB;
				Serial.print(nav_target_ratio, 2);		NEWLINE;
			} else {
				Serial.print(F("5-Nav	State...........	"));
				Serial.print(nav_state);			NEWLINE;
			}
			diag_data.nav_new_target = FALSE;
		} else {
			if (nav_state == NAV_STATE_XY) {
				Serial.print(F("5-Nav	State,Dist,Head,PID	"));
				Serial.print(nav_state);			TAB;
				Serial.print(nav_target_distance, 2);		TAB;
				Serial.print(nav_target_heading*(180/M_PI), 2);	TAB;
				Serial.print(diag_data.nav_PIDterm, 2);		NEWLINE;
			} else if (nav_state == NAV_STATE_TURN_L || nav_state == NAV_STATE_TURN_R) {
				Serial.print(F("5-Nav	State,Tickdiff..	"));
				Serial.print(nav_state);			TAB;
				Serial.print(drive_tickcount_r - drive_tickcount_l - diag_data.targ_tickdiff);	NEWLINE;
			} else {
				Serial.print(F("5-Nav	State...........	"));
				Serial.print(nav_state);			NEWLINE;
			}
		}
		break;

	  case 6:			// Turret & Ping
		Serial.print(F("6-Ping	Dist[3],Angle[3]	"));
		Serial.print(ping_dist[0]);			TAB;
		Serial.print(ping_dist[1]);			TAB;
		Serial.print(ping_dist[2]);			TAB;
		Serial.print(ping_angle[0]);			TAB;
		Serial.print(ping_angle[1]);			TAB;
		Serial.print(ping_angle[2]);			NEWLINE;
		break;

	  case 7:			// IRRX
		Serial.print(F("7-IRRX	................	"));
		Serial.print("TBD");				NEWLINE;
		break;

	  case 8:			// FSM
		Serial.print(F("8-FSM	State,..........	"));
		Serial.print(fsm_state);			NEWLINE;
		break;

	  case 9:			// CPU time measurements
		for (i=0; i<10; i++) {
			Serial.print(diag_time[i]);		TAB;
		}
		NEWLINE;
		break;

	  case 10:			// Bot Plot telemetry
		Serial.print(drive_pos_x, 2);			COMMA;
		Serial.print(drive_pos_y, 2);			COMMA;
		Serial.print(drive_pos_heading*(180/M_PI), 2);	COMMA;
		Serial.print(nav_target_x, 2);			COMMA;
		Serial.print(nav_target_y, 2);			COMMA;
		Serial.print(drive_speed_L);			COMMA;
		Serial.print(drive_speed_R);			NEWLINE;
		break;
	}
}  /* Diag_Output */

/******************************************************************************
 ******************************************************************************
 * CTRL
 *	Main software control
 *	Includes initialization, base loop, and interrupt service routine
 ******************************************************************************
 ******************************************************************************/
//	Functions
//		setup
//		loop
//		Ctrl_ISR_Setup
//		Ctrl_ISR_50usec

#define	CTRL_LOOP_PERIOD	10000	// Base level loop period in microseconds
#define	CTRL_ISR_PERIOD		50	// ISR period in microseconds

/******************************************************************************/
// setup
// 	Initialize various data and configuration and calibrates wheel sensors

void setup()
{
	Serial.begin(115200);

	pinMode(HW_PIN_USER2,		  INPUT_PULLUP);
	pinMode(HW_PIN_USER3,		  INPUT_PULLUP);
	pinMode(HW_PIN_DRIVE_SERVO_HALT,  INPUT_PULLUP);
	pinMode(HW_PIN_TURRET_SERVO_HALT, INPUT_PULLUP);

	hw_drive_servo_L.attach	(HW_PIN_DRIVE_SERVO_L);
	hw_drive_servo_R.attach	(HW_PIN_DRIVE_SERVO_R);
	hw_turret_servo.attach	(HW_PIN_TURRET_SERVO);
	delay(100);

	Turret_Set_Angle (0);
	Ping_Setup ();
	Irrx_Setup ();
	Ctrl_ISR_Setup ();

	Drive_Calibrate_Wheels ();
	Drive_Reset_Odometry ();

	turret_state = TURRET_STATE_IDLE;	// TURRET_STATE_ [IDLE, SCANNING]
	nav_route_auto = FALSE;			// [FALSE, TRUE]
	fsm_state = FSM_STATE_START;		// FSM_STATE_ [IDLE, START]

	Turret_Set_Angle (-10);		// "Shake head" when done with initialization
	delay(100);
	Turret_Set_Angle (10);
	delay(100);
	Turret_Set_Angle (0);
	delay(2000);

	if (nav_route_auto) {		// Set initial target if auto route mode
		Nav_Next_Target ();
	}

}  /* setup */

/******************************************************************************/
// loop
// 	This is the base level loop within the program.
//	It is designed to run 100 iterations per second (period = 10,000 usec)

void loop()
{
	static uint32_t	loop_counter = 0;
	static uint32_t	start_time = 0;

	/*** BEGIN TIMING ***/	diag_time[10] = micros();

	if (start_time == 0)
		start_time = micros();	// Initialize on first iteration

	Drive_Do_Odometry ();			// DRIVE functionality:  poll encoders and perform odometry
	Nav_Do_Controller (NAV_CONTROLLER_RUN);	// NAV functionality:  Run Destination / Heading controller

	if (nav_state == NAV_STATE_ARRIVED && nav_route_auto) {
		Nav_Next_Target ();
		if (nav_state == NAV_STATE_IDLE)	// No more targets in route table
			Drive_Set_Speed (0, 0);
	}

	switch (loop_counter % 10) {		// Spread tasks across iterations of loop()
	  case 0:				// Send ping
		Ping_Send ();
		break;

	  case 1:				// Spare
		break;

	  case 2:				// Process IR received
		Irrx_Results ();
		break;

	  case 3:				// Process ping response
		Ping_Results ();
		break;

	  case 4:				// Run state machine
		Fsm_Run ();
		break;

	  case 5:				// Update turret
		Turret_Scan ();
		break;

	  case 6:				// Spare
		break;

	  case 7:				// Diagnostic I/O
		Diag_Input ();
		if (diag_output_frequency <= 10)
			Diag_Output (diag_output_frequency * 10);
		break;

	  case 8:				// 1 Hz tasks
		switch ((loop_counter / 10) % 10) {
		  case 0:
			break;
		}  /* 1 Hz task switch */
		break;

	  case 9:				// Spare
		break;

	}  /* 10 Hz task switch */

	if (diag_output_frequency > 10)
		Diag_Output (diag_output_frequency);

	loop_counter++;

	/*** END TIMING ***/	diag_time[loop_counter % 10] = micros() - diag_time[10];

	// Manage loop() iteration speed

	uint32_t	now = micros();

	diag_data.loop_count = loop_counter;
	diag_data.loop_time_max = max(diag_data.loop_time_max, (now - start_time));

	start_time += CTRL_LOOP_PERIOD;	// Compute when this loop should end & next begin
	if (now >= start_time) {
		start_time = now;	// loop took too long already, so return
		return;
	}

	while (micros() < start_time) {
		// Do stuff or kill time
	}
}  /* loop */

/******************************************************************************/
// Ctrl_ISR_Setup
//	Configures the ISR for detecting Ping echo and IRRX.
//	-- Configures hardware Timer 2 to generate periodic interrupts
//	-- Registers Ctrl_ISR_50usec() as the associated interrupt handler

void Ctrl_ISR_Setup () {
// Based on New Ping functions timer_us(), timer_setup(), and timer_stop()

	TIMSK2 &= ~(1<<OCIE2A);	// Disable Timer2 interrupt.
	ASSR &= ~(1<<AS2);	// Set clock, not pin.
	TCCR2A = (1<<WGM21);	// Set Timer2 to CTC mode.
	TCCR2B = (1<<CS22);	// Set Timer2 prescaler to 64 (4uS/count, 4uS-1020uS range).
	TCNT2 = 0;		// Reset Timer2 counter.
	OCR2A = min((CTRL_ISR_PERIOD>>2) - 1, 255); // Every count is 4uS, so divide by 4 (bitwise shift right 2) subtract one, then make sure we don't go over 255 limit.
	TIMSK2 |= (1<<OCIE2A);	// Enable Timer2 interrupt.
}  /* Ctrl_ISR_Setup */

ISR(TIMER2_COMPA_vect) {	// This registers the ISR.  Note:  This is a compiler directive, not a C function.
	Ctrl_ISR_50usec();
}

/******************************************************************************/
// Ctrl_ISR_50usec
//	Timer2 interrupt calls this function every 50 microseconds to process
//	Ping echo detection and IRRX code reception
//	Interrupts are allowed so Timer 1 ISR (servo pulse timing) can run

void Ctrl_ISR_50usec() {

	diag_data.isr_count++;
	sei();			// Allow interrupts
	Ping_Echo_Check ();	// Check for ping echo.  50 usec interval yields 0.33 inch accuracy
	Irrx_Code_Check ();	// Check for infrared code

}  /* Ctrl_ISR_50usec */

/******************************************************************************/
=======
// TLC Summer Intern Robot Challenge template software, Version 2019-07-02
// Lyle Kipp and Alejandro Kapauan
//
// Software for a Parallax BoE-Bot controlled by an Arduino Uno, including:
//  Dead reckoning odometry using wheel encoders
//  PID navigation controller
//  HC-SR04 ultrasonic distance measurements
//  IR beacon reception
//
// Acknowledgements
//  Odometry code draws from Parallax application note ApplyEncoder.pdf
//  For processing efficiency, the robot heading is maintained as
//  sin(heading) and cos(heading), which allows position and heading
//  to be updated without calling any trig functions.
//
//  Ultrasonic "ping" functions and configuration of the Interrupt Service
//  Routine for Arduino Timer 2 are directly derrived from the "New Ping"
//  Arduino library by Tim Eckel.
//
// Software organization notes
//  This software is organized as several mostly independent modules.
//  For editing convenience, they are all contained in a single file.
//
//  Each module has a unique prefix used for its identifier names that have
//  scope beyond a single function (constants, global variables, functions).
//  The modules and prefixes are as follows:
//
//  Module
//  Prefix  Description
//  -----------------------------------------------------------------------
//  HW  Arduino pins and interfaces; servo hardware
//  DRIVE Drive wheel control, including wheel encoders and odometry
//  NAV Navigation to a point or heading, including PID controller
//  TURRET  Turret angle control and scanning
//  PING  Ultrasonic ping sensor control
//  IRRX  Infra-red receiver control
//  FSM Finite State Machine, including general purpose & transient states
//  DIAG  Diagnostic input and output via serial interface to terminal window
//  CTRL  Top-level control functions, including init, base level, and ISR
//
//  Also, each type of identifer follows a capitalization convention:
//
//  Identifier Type   Naming Convention Example
//  -----------------------------------------------------------------------
//  Compile-time constants  ALL_CAPS_SNAKE_CASE PREFIX_CONSTANT_NAME
//  Function names    Upper_Snake_Case  Prefix_Function_Name
//  Global variables  lower_snake_case  prefix_variable_name
//
//  Note: Due to Arduino IDE naming conventions, two of the functions in
//  the CTRL module, setup() and loop(), do not include the Ctrl_ prefix.
//
//  This code has been edited using the traditional tab spacing of 8.
//  To set the Arduino IDE to match:
//   1. Exit the IDE
//   2. Edit {User}\AppData\Roaming\Arduino\preferences.txt
//   3. Modify the lines:
//    editor.tabs.expand=false
//    editor.tabs.size=8

#include <Arduino.h>
#include <avr/io.h>
#include <avr/interrupt.h>
#include <math.h>
#include <Servo.h>

#define FALSE   0
#define TRUE    1

// This structure is used to make certain local variables visible for diagnostic I/O.
// It is placed here for compiler scoping reasons.
struct {
  int32_t loop_count  = 0;
  int32_t loop_time_max = 0;
  int32_t isr_count = 0;
  int16_t drive_encode_L  = 0;
  int16_t drive_encode_R  = 0;
  int8_t  nav_new_target  = FALSE;  // Flag that a new target has been set (and should be printed)
  float nav_PIDterm;
  int16_t targ_tickdiff;
} diag_data;

// This array can be used for special CPU timing studies
// Element 10 saves the start time
// Elements 0-9 contain the computed elapsed times (printed by Diag output #9)
uint32_t diag_time[11];

#if 0
// Example use:
/*** BEGIN TIMING ***/  diag_time[10] = micros();
/*** END TIMING ***/  diag_time[0 .. 9] = micros() - diag_time[10];
#endif

/******************************************************************************
 ******************************************************************************
   HARDWARE (HW)
    Arduino pins and interfaces; servo hardware
 ******************************************************************************
 ******************************************************************************/

// Digital Pins
//         0  // Reserved for USB and Serial I/O
//         1  // Reserved for USB and Serial I/O
#define HW_PIN_USER2     2  // User input pin 2
#define HW_PIN_USER3     3  // User input pin 3

#define HW_PIN_IRRX    5  // Infra-red receiver
#define HW_PIN_DRIVE_SERVO_HALT  6  // Wheel servo override
#define HW_PIN_TURRET_SERVO_HALT 7  // Turret servo override

#define HW_PIN_PING_TRIGGER  9  // Ping sensor trigger pin
#define HW_PIN_PING_ECHO  10  // Ping sensor echo pin
#define HW_PIN_TURRET_SERVO 11  // Turret servo
#define HW_PIN_DRIVE_SERVO_R  12  // Right wheel servo
#define HW_PIN_DRIVE_SERVO_L  13  // Left  wheel servo

// Analog Pins
#define HW_PIN_DRIVE_ENCODE_R  4  // Right wheel encoder
#define HW_PIN_DRIVE_ENCODE_L  5  // Left  wheel encoder

// Servos
Servo hw_drive_servo_L;
Servo hw_drive_servo_R;
Servo hw_turret_servo;

#define HW_DRIVE_SERVO_CENTER_L 1500
#define HW_DRIVE_SERVO_CENTER_R 1500
#define HW_TURRET_OFFSET  0 // Fine tuning.  Do not exceed +/- 9

/******************************************************************************
 ******************************************************************************
   DRIVE
    Primary robot drive wheel control.
    Includes wheel encoder measurement and odometry calculations
 ******************************************************************************
 ******************************************************************************/
//  Functions
//    Drive_Set_Speed
//    Drive_Calibrate_Wheels
//    Drive_Reset_Odometry
//    Drive_Do_Odometry
//      Drive_Crabwalk_State, Drive_Update_XY, Drive_Update_Angle

// Physical robot geometry parameters
// Three physical aspects of the robot determine odometry constants:
//  48  "T" = Encoder ticks per wheel revolution
//  8.250 "C" = Wheel circumference
//  4.270 "L" = Wheel spacing
//
// The math:
//  2*PI*L    Circumference of circle traveled by one wheel if the other is stationary
//  (C/T)/(2*PI*L)  Fraction of the above circle traveled when one wheel moves one tick
//  (C/T)/L   "DELTA" = Radians that the robot turns when one wheel turns one tick
//  SIN(DELTA)*(L/2)  Distance that the robot travels when one wheel turns one tick
//      Which by the small angle approximation ~= (C/T)/2

#define DRIVE_DELTA 0.040251756 // DELTA, as defined above.
#define DRIVE_SIN_DELTA 0.040240888 // Sin of DELTA
#define DRIVE_COS_DELTA 0.999190007 // Cos of DELTA
#define DRIVE_TICK_DIST 0.085937500 // Distance moved when one wheel turns one tick (using C/T/2)

#define DRIVE_SIDE_LEFT   (-1)
#define DRIVE_SIDE_RIGHT  ( 1)
#define DRIVE_SPEED_LIMIT 100 // Servos are only linear up to +/- 100.

double  drive_pos_x;    // Odometry position variables
double  drive_pos_y;
double  drive_pos_sin;    // == sin(drive_pos_heading)
double  drive_pos_cos;    // == cos(drive_pos_heading)
double  drive_pos_heading;  // == atan2(drive_pos_sin, drive_pos_cos)

int32_t drive_tickcount_l;  // Cummulative wheel encoder tick counts
int32_t drive_tickcount_r;

int16_t drive_speed_L;    // Currently applied servo power
int16_t drive_speed_R;

/******************************************************************************/

void Drive_Set_Speed (int16_t left, int16_t right)
{
  if (left  >  DRIVE_SPEED_LIMIT) left  =  DRIVE_SPEED_LIMIT;
  if (left  < -DRIVE_SPEED_LIMIT) left  = -DRIVE_SPEED_LIMIT;
  if (right >  DRIVE_SPEED_LIMIT) right =  DRIVE_SPEED_LIMIT;
  if (right < -DRIVE_SPEED_LIMIT) right = -DRIVE_SPEED_LIMIT;

  drive_speed_L = left;
  drive_speed_R = right;

  if (digitalRead(HW_PIN_DRIVE_SERVO_HALT) == LOW) {
    hw_drive_servo_L.writeMicroseconds (HW_DRIVE_SERVO_CENTER_L); // Stop servos, regardless of software speed
    hw_drive_servo_R.writeMicroseconds (HW_DRIVE_SERVO_CENTER_R);
  } else {
    hw_drive_servo_L.writeMicroseconds (HW_DRIVE_SERVO_CENTER_L + drive_speed_L); // Set left servo speed
    hw_drive_servo_R.writeMicroseconds (HW_DRIVE_SERVO_CENTER_R - drive_speed_R); // Set right servo speed
  }
}  /* Drive_Set_Speed */

/******************************************************************************/
// Drive_Calibrate_Wheels
//  Rotate wheels to be immediately after a High(1) --> Low(0) encoder tick

void Drive_Calibrate_Wheels ()
{
  int8_t  speed_l, speed_r;
  uint32_t  timeout;

  timeout = micros() + 5000000; // Stop after 5 seconds if something goes wrong

  speed_l = 30;
  speed_r = 30;
  while (speed_l > 0 || speed_r > 0) {
    if (analogRead(HW_PIN_DRIVE_ENCODE_L) > 600)  speed_l = 0;
    if (analogRead(HW_PIN_DRIVE_ENCODE_R) > 600)  speed_r = 0;
    Drive_Set_Speed (speed_l, speed_r);
    if (micros() > timeout) break;
  }

  speed_l = 30;
  speed_r = 30;
  while (speed_l > 0 || speed_r > 0) {
    if (analogRead(HW_PIN_DRIVE_ENCODE_L) < 300)  speed_l = 0;
    if (analogRead(HW_PIN_DRIVE_ENCODE_R) < 300)  speed_r = 0;
    Drive_Set_Speed (speed_l, speed_r);
    if (micros() > timeout) break;
  }

  Drive_Set_Speed (0, 0);

}  /* Drive_Calibrate_Wheels */

/******************************************************************************/
// Drive_Reset_Odometry
//  Resets odometry variables to initial state.
//  Potentially useful to reset when robot has attained an intermediate goal
//  Chaos will result if called while Navigation controller is running.

void Drive_Reset_Odometry ()
{
  drive_pos_x = 0.0;
  drive_pos_y = 0.0;
  drive_pos_sin = 1.0;  // assume robot is headed in the positive y axis direction
  drive_pos_cos = 0.0;
  drive_pos_heading = M_PI / 2;
  drive_tickcount_l = 0;
  drive_tickcount_r = 0;
}  /* Drive_Reset_Odometry */

/******************************************************************************/
// Drive_Crabwalk_State
//  Detect alternating-side ticks on the wheel encoders and avoid crab-walk odometry:
//  If the previous tick started a sequence (state == 0) and current tick is on the opposite side
//  Then the current tick is considered the second step of a sequence (state == 1).
//  Else the current tick starts a new sequence.

inline int8_t Drive_Crabwalk_State (int8_t tick_side, int8_t tick_dir)
{
  static int8_t state = 1;
  static int8_t prev_side = DRIVE_SIDE_RIGHT;

  if (tick_dir < 0)  tick_side = -tick_side;  // Reverse left/right roles if backwards tick

  if ((state == 0) && (prev_side != tick_side)) state = 1;
  else            state = 0;

  prev_side = tick_side;
  return (state);
}  /* Drive_Crabwalk_State */

/******************************************************************************/

inline void Drive_Update_XY (int8_t tick_dir)
{
  drive_pos_x += (float) tick_dir * drive_pos_cos * DRIVE_TICK_DIST;
  drive_pos_y += (float) tick_dir * drive_pos_sin * DRIVE_TICK_DIST;
}  /* Drive_Update_XY */

/******************************************************************************/

inline void Drive_Update_Angle (int8_t tick_dir)
{
  double tmp_cos;
  tmp_cos       = (drive_pos_cos * DRIVE_COS_DELTA) - (float) tick_dir * (drive_pos_sin * DRIVE_SIN_DELTA);
  drive_pos_sin = (drive_pos_sin * DRIVE_COS_DELTA) + (float) tick_dir * (drive_pos_cos * DRIVE_SIN_DELTA);
  drive_pos_cos = tmp_cos;

  drive_pos_heading += (float) tick_dir * DRIVE_DELTA;
}  /* Drive_Update_Angle */

/******************************************************************************/
// Drive_Do_Odometry
//  Reads wheel encoders and perform odometry for any ticks
//
//  The wheel encoder photosensors generate an analog voltage signal.
//  analogRead() returns the voltage on the input pin in units of
//  approximately 5 millivolts.
//   < 1.5 volts ( < 300 from analogRead) is 0/LOW
//   > 3.0 volts ( > 600 from analogRead) is 1/HIGH
//   Inbetween is ambiguous and treated as no change

void Drive_Do_Odometry ()
{
  static int8_t encode_R = 0, encode_L = 0;
  int8_t    prev_R, prev_L;
  int16_t   reading;
  int8_t    tick_dir = 0;

  // Read the encoders
  prev_R = encode_R;
  reading = analogRead(HW_PIN_DRIVE_ENCODE_R);
  if (reading < 300)  encode_R = 0;
  else if (reading > 600) encode_R = 1;
  diag_data.drive_encode_R = reading;

  prev_L = encode_L;
  reading = analogRead(HW_PIN_DRIVE_ENCODE_L);
  if (reading < 300)  encode_L = 0;
  else if (reading > 600) encode_L = 1;
  diag_data.drive_encode_L = reading;

  // Check for right wheel tick first
  if (encode_R != prev_R) {
    if (drive_speed_R >= 0) tick_dir =  1;
    else      tick_dir = -1;

    if (Drive_Crabwalk_State (DRIVE_SIDE_RIGHT, tick_dir) == 0) {
      Drive_Update_XY    (tick_dir);    // Update position then angle
      Drive_Update_Angle (tick_dir);
    } else {
      Drive_Update_Angle (tick_dir);    // Update angle then position
      Drive_Update_XY    (tick_dir);
    }
    drive_tickcount_r += tick_dir;
  }

  // Check for left wheel tick second
  // Note that a forward tick on the left wheel causes a negative angular rotation of the robot,
  // hence the negation of tick_dir when calling Drive_Update_Angle.
  if (encode_L != prev_L) {
    if (drive_speed_L >= 0) tick_dir =  1;
    else      tick_dir = -1;

    if (Drive_Crabwalk_State (DRIVE_SIDE_LEFT, tick_dir) == 0) {
      Drive_Update_XY    (tick_dir);    // Update position then angle
      Drive_Update_Angle (-tick_dir);
    } else {
      Drive_Update_Angle (-tick_dir);   // Update angle then position
      Drive_Update_XY    (tick_dir);
    }
    drive_tickcount_l += tick_dir;
  }

  if (tick_dir != 0) {  // At least one side ticked, bound drive_pos_heading
    if  (drive_pos_heading >  M_PI) drive_pos_heading -= 2 * M_PI;
    else if (drive_pos_heading < -M_PI) drive_pos_heading += 2 * M_PI;
  }
}  /* Drive_Do_Odometry */

/******************************************************************************
 ******************************************************************************
   NAV
    Driving navigation to a point or heading, including PID controller
 ******************************************************************************
 ******************************************************************************/
//  Functions
//    Nav_Get_Target
//    Nav_Set_Target
//    Nav_Next_Target
//    Nav_Do_Controller

#define NAV_PID_KP  30.0
#define NAV_PID_KI  15.0
#define NAV_PID_KD   0.0
#define NAV_PID_MAX_SUM (M_PI/8.0)

#define NAV_CONTROLLER_INIT 0
#define NAV_CONTROLLER_RUN  1

enum  nav_state_enum {
  NAV_STATE_IDLE,   // Nav not running (or perhaps paused)
  NAV_STATE_XY,   // Driving to a (x,y) destination
  NAV_STATE_TURN_L, // Turning left  by a given amount
  NAV_STATE_TURN_R, // Turning right by a given amount
  NAV_STATE_ARRIVED,  // Was in "XY" or "TURN" mode, but has arrived
};

int8_t  nav_state = NAV_STATE_IDLE;
int8_t  nav_route_auto = FALSE; // Flag to automatically sequence through nav_route table.

int16_t nav_target_speed;
float nav_target_x;
float nav_target_y;
float nav_target_turn;
float nav_target_ratio;
float nav_target_tol;

int8_t  nav_target_optimize;
float nav_target_heading;
float nav_target_distance;

#define NAV_COORD 1
#define NAV_FORWARD 2
#define NAV_HEAD  3
#define NAV_TURN  4

struct nav_target_t {
  int8_t  type;
  int16_t speed;
  float param1;
  float param2;
  float tol;
};

//  type    speed param1  param2  tol
//  -----------------------------------------------
//  NAV_COORD speed x y tol
//  NAV_FORWARD speed dist
//  NAV_HEAD  speed head  ratio
//  NAV_TURN  speed turn  ratio

PROGMEM const struct nav_target_t nav_route[] = {
  {NAV_FORWARD,  50,    36 },
  {NAV_COORD, -50,   0.0,  0.0, -3.0 },
  {NAV_TURN,   50,   360,  0.5 },
  {NAV_TURN,   50,  -360,  0.5 },
  {NAV_COORD,  50,   0.0, 24.0,  2.5 },
  {NAV_COORD,  30,  24.0, 24.0,  2.5 },
  {NAV_COORD,  30,  24.0,  0.0,  3.0 },
  {NAV_COORD,  75,   0.0,  0.0, -3.0 },
};

/******************************************************************************/
// Nav_Get_Target
//  Copy the next nav_target_t structure from the nav_route table
//  (in program flash memory) to the provided stucture (in RAM).

int8_t Nav_Get_Target (struct nav_target_t *target)
{
  static int16_t  idx = 0;
  int16_t i;
  char *pgm_ptr;
  char *ram_ptr;

  if (idx >= (sizeof (nav_route) / sizeof (struct nav_target_t))) {
    return (0);
  }

  pgm_ptr = (char *) & (nav_route[idx++]);
  ram_ptr = (char *) target;

  for (i = 0; i < sizeof(struct nav_target_t); i++)
    *ram_ptr++ = pgm_read_byte_near(pgm_ptr++);

  return (1);
}  /* Nav_Get_Target */

/******************************************************************************/
// Nav_Set_Target
//  Initialize the navigation module based on the nav_target_t parameter
//
//  NAV_COORD and NAV_FORWARD both set nav_state=NAV_STATE_XY, which uses
//  the PID controller.
//  For NAV_FORWARD, compute the (x,y) coordinates of a point 4 inches
//  beyond the requested target.  Then drive with a 4-inch tollerance.
//
//  NAV_HEAD and NAV_TURN both set nav_state=NAV_STATE_TURN_[L,R].
//  Both compute the number of radians to turn (>0 for left, <0 for right).
//  That is converted into units of wheel ticks in Nav_Do_Controller.

void Nav_Set_Target (struct nav_target_t *target)
{
  float temp;

  switch (target->type) {
    case NAV_COORD:
      nav_target_speed  = target->speed;
      nav_target_x    = target->param1;
      nav_target_y    = target->param2;
      nav_target_tol    = target->tol;
      nav_state   = NAV_STATE_XY;
      break;

    case NAV_FORWARD:
      nav_target_speed  = target->speed;
      if (target->param1 > 0) temp = target->param1 + 4.0;
      else      temp = target->param1 - 4.0;
      nav_target_x    = drive_pos_x + drive_pos_cos * temp;
      nav_target_y    = drive_pos_y + drive_pos_sin * temp;
      nav_target_tol    = 4.0;
      nav_state   = NAV_STATE_XY;
      break;

    // +++HEAD and TURN do not currently work with negative speeds.
    case NAV_HEAD:
      nav_target_speed  = target->speed;
      nav_target_turn   = target->param1 * (M_PI / 180.0) - drive_pos_heading;
      if  (nav_target_turn >  M_PI) nav_target_turn -= 2 * M_PI;
      else if (nav_target_turn < -M_PI) nav_target_turn += 2 * M_PI;
      nav_target_ratio  = target->param2;
      nav_state   = (nav_target_turn >= 0 ? NAV_STATE_TURN_L : NAV_STATE_TURN_R);
      break;

    case NAV_TURN:
      nav_target_speed  = target->speed;
      nav_target_turn   = target->param1 * (M_PI / 180.0);
      nav_target_ratio  = target->param2;
      nav_state   = (nav_target_turn >= 0 ? NAV_STATE_TURN_L : NAV_STATE_TURN_R);
      break;
  }

  Nav_Do_Controller (NAV_CONTROLLER_INIT);
  diag_data.nav_new_target = TRUE;
}  /* Nav_Set_Target */

/******************************************************************************/

int8_t Nav_Next_Target ()
{
  struct nav_target_t target;
  int8_t  rtn;

  rtn = Nav_Get_Target (&target);

  if (rtn > 0) {
    Nav_Set_Target (&target);
  } else {
    nav_state = NAV_STATE_IDLE; // No more targets
  }
  return (rtn);
}  /* Nav_Next_Target */

/******************************************************************************/
// Nav_Do_Controller
//  Navigation to Target controller function
//  Includes PID controller for X-Y navigation.

void Nav_Do_Controller (int8_t operation)
{
  double diff_x, diff_y;    // Local PID (NAV_STATE_XY) variables
  static double error = 0.0;
  static double sum_error = 0.0;
  double old_error;
  double Pterm, Iterm, Dterm, PIDterm;

  static int32_t  tickdiff; // Target tick difference for NAV_STATE_TURN_[L,R]

  if (operation == NAV_CONTROLLER_INIT) {
    switch (nav_state) {
      case NAV_STATE_XY:
        error = 0.0;
        sum_error = 0.0;
        if (nav_target_tol < 0.0) {
          nav_target_tol = -nav_target_tol;
          nav_target_optimize = TRUE;
        } else {
          nav_target_optimize = FALSE;
        }
        break;

      case NAV_STATE_TURN_L:
      case NAV_STATE_TURN_R:
        tickdiff = drive_tickcount_r - drive_tickcount_l
                   + lround (nav_target_turn * (1.0 / DRIVE_DELTA));
        diag_data.targ_tickdiff = tickdiff;
        break;
    }

    return;
  }

  switch (nav_state) {
    case NAV_STATE_IDLE:
    case NAV_STATE_ARRIVED:
      return;
      break;

    case NAV_STATE_XY:
      diff_x = nav_target_x - drive_pos_x;
      diff_y = nav_target_y - drive_pos_y;
      nav_target_distance = hypot(diff_y, diff_x);
      nav_target_heading = atan2(diff_y, diff_x); // Absolute heading of target

      old_error = error;
      error = nav_target_heading - drive_pos_heading; // Relative heading of target
      if (nav_target_speed < 0) error += M_PI;  // Need to face away from target when driving backwards
      if  (error >  M_PI) error -= 2 * M_PI;
      else if (error < -M_PI) error += 2 * M_PI;

      if (abs(sum_error + 0.01 * error) <= NAV_PID_MAX_SUM) // Compute error integral, with integral wind-up check
        sum_error += 0.01 * error;

      if (nav_target_distance <= nav_target_tol) {
        if (!nav_target_optimize) {   // Target aquired; no need to try to get closer
          nav_state = NAV_STATE_ARRIVED;
          return;
        }

        // Target aquired;  See if the robot will get closer by continuing.  The trig:
        // If the robot drives straight on its current heading, then the closest point to the target will be reached in
        //  nav_target_distance * cos(error)
        // So, stop if (nav_target_distance * cos(error) <= DRIVE_TICK_DIST); otherwise keep going
        // Note that both wheels could tick, so we can't divide the tick distance by 2
        //
        // To avoid trig functions, use sin with the small angle approximation
        // Even for large angles, the error from this approximation is negligible ( < 0.5 * DRIVE_TICK_DIST)
        //
        // Since the angle error can become large as the distance goes to zero, wheel speeds are not adjusted for error

        Drive_Set_Speed (nav_target_speed, nav_target_speed);   // Drive straight
        diag_data.nav_PIDterm = 0.0;

        if (nav_target_distance * ((M_PI / 2) - abs(error)) <= DRIVE_TICK_DIST) {
          nav_state = NAV_STATE_ARRIVED;
        }
        return;
      }

      Pterm = NAV_PID_KP * error;
      Iterm = NAV_PID_KI * sum_error;
      Dterm = NAV_PID_KD * (error - old_error);
      PIDterm = Pterm + Iterm + Dterm;
      diag_data.nav_PIDterm = PIDterm;

      Drive_Set_Speed (nav_target_speed - PIDterm, nav_target_speed + PIDterm);

      break;

    case NAV_STATE_TURN_L:
      if (drive_tickcount_r - drive_tickcount_l >= tickdiff) {
        nav_state = NAV_STATE_ARRIVED;
        return;
      }

      Drive_Set_Speed (nav_target_speed * nav_target_ratio, nav_target_speed);

      break;

    case NAV_STATE_TURN_R:
      if (drive_tickcount_r - drive_tickcount_l <= tickdiff) {
        nav_state = NAV_STATE_ARRIVED;
        return;
      }

      Drive_Set_Speed (nav_target_speed, nav_target_speed * nav_target_ratio);

      break;
  }
}  /* Nav_Do_Controller */

/******************************************************************************
 ******************************************************************************
   TURRET
    Turret angle control and scanning
 ******************************************************************************
 ******************************************************************************/
//  Functions
//    Turret_Set_Angle
//    Turret_Scan

#define TURRET_MAX_ANGLE  90

enum  turret_state_enum {
  TURRET_STATE_IDLE,  // Turret scanning functionality not running
  TURRET_STATE_SCANNING,  // Turret scanning functionality is running
};

int8_t  turret_state = TURRET_STATE_IDLE;

int8_t  turret_angle = 0;
uint32_t  turret_arrive_time = 0;

/******************************************************************************/
// Turret_Set_Angle
//  Set turret to the specified angle.  (-90:left, 0:center, 90:right)

void Turret_Set_Angle (int8_t new_angle)
{
  uint32_t  now;

  if (new_angle < -TURRET_MAX_ANGLE)  new_angle = -TURRET_MAX_ANGLE;
  if (new_angle >  TURRET_MAX_ANGLE)  new_angle =  TURRET_MAX_ANGLE;

  if (digitalRead(HW_PIN_TURRET_SERVO_HALT) != LOW) {
    hw_turret_servo.write(90 - new_angle + HW_TURRET_OFFSET);
  }

  now = micros();
  if (turret_arrive_time < now)
    turret_arrive_time = now;
  turret_arrive_time += abs (new_angle - turret_angle) * 4000 + 25000;
  turret_angle = new_angle;
}  /* Turret_Set_Angle */

/******************************************************************************/

void Turret_Scan ()
{
  static int8_t increment = 10;

  if (turret_state != TURRET_STATE_SCANNING)
    return;

  if (abs(turret_angle + increment) > TURRET_MAX_ANGLE)
    increment = -increment;

  Turret_Set_Angle (turret_angle + increment);
}  /* Turret_Scan */

/******************************************************************************
 ******************************************************************************
   PING
    Ultrasonic ping sensor control
    Includes sending ping, ISR echo check, and table of recent results
 ******************************************************************************
 ******************************************************************************/
//  Function
//    Ping_Setup
//    Ping_Send
//    Ping_Echo_Check
//    Ping_Results

#define PING_MAX_TRIGGER_TIME 2000  // Maximum usec to wait for sensor to start a ping
#define PING_US_ROUNDTRIP_IN  146 // Microseconds (uS) it takes sound to travel round-trip 1 inch (2 inches total).
#define PING_MAX_DISTANCE 100 // Maximum distance (in inches) to detect
#define PING_MAX_TIME   ((PING_MAX_DISTANCE) * (PING_US_ROUNDTRIP_IN))

struct {
  uint8_t triggerBit;
  uint8_t echoBit;
  volatile uint8_t *triggerOutput;
  volatile uint8_t *triggerMode;
  volatile uint8_t *echoInput;
} ping_hw;

enum  ping_state_enum {
  PING_STATE_INITFAIL1  = -3, // Init fail (check hardware)
  PING_STATE_INITFAIL2  = -2, // Init fail (check hardware)
  PING_STATE_NORESULT = -1, // No result generated (check ISR)
  PING_STATE_IDLE   =  0, // Ping functionality not running
  PING_STATE_INPROG,    // Ping in progress
  PING_STATE_ECHO,    // Ping completed, echo received
  PING_STATE_NOECHO = 127, // Ping completed, no echo received
};

volatile int8_t ping_state = PING_STATE_IDLE;
volatile uint32_t ping_echo_time;
volatile uint32_t ping_timeout;

int8_t  ping_dist[10];    // Data for last 10 pings; [0] is most recent.

int ping_avg_5() {
  int sum = 0;
  for (int i = 0; i < 5; i++) {
    sum += ping_dist[i];
  }

  return sum / 5;
}

int ping_avg_10() {
  int sum = 0;
  for (int i = 0; i < 10; i++) {
    sum += ping_dist[i];
  }

  return sum / 10;
}
// 1-126 is measured distance in inches
// -3, -2, -1, 0, & 127 are same as ping_state.
int8_t  ping_angle[10];   // Turret angle setting when ping was done.
int8_t  ping_sort5 [ 5];  // Indicies into results arrays of most recent  5 pings (sorted)
int8_t  ping_sort10[10];  // Indicies into results arrays of most recent 10 pings (sorted)

/******************************************************************************/

void Ping_Setup () {
  // Based on New Ping "sonar()" constructor
  int8_t  i;

  ping_hw.triggerBit  = digitalPinToBitMask(HW_PIN_PING_TRIGGER); // Get the port register bitmask for the trigger pin.
  ping_hw.echoBit   = digitalPinToBitMask(HW_PIN_PING_ECHO);  // Get the port register bitmask for the echo pin.

  ping_hw.triggerOutput = portOutputRegister(digitalPinToPort(HW_PIN_PING_TRIGGER));  // Get the output port register for the trigger pin.
  ping_hw.echoInput = portInputRegister(digitalPinToPort(HW_PIN_PING_ECHO));  // Get the input port register for the echo pin.

  ping_hw.triggerMode = (uint8_t *) portModeRegister(digitalPinToPort(HW_PIN_PING_TRIGGER));  // Get the port mode register for the trigger pin.
  *ping_hw.triggerMode  |= ping_hw.triggerBit;  // Set trigger pin to output.

  for (i = 0; i < 10; i++) {
    ping_dist[i] = 0;
    ping_angle[i] = 0;
    ping_sort10[i] = i;
    if (i < 5)  ping_sort5[i] = i;
  }
}  /* Ping_Setup */

/******************************************************************************/

void Ping_Send () {
  // Based on New Ping functions ping_timer() and ping_trigger()

  uint32_t  guard_timer;

  *ping_hw.triggerOutput  &= ~ping_hw.triggerBit; // Set the trigger pin low, should already be low, but this will make sure it is.
  delayMicroseconds(4);       // Wait for pin to go low, testing shows it needs 4uS to work every time.
  *ping_hw.triggerOutput  |= ping_hw.triggerBit;  // Set trigger pin high, this tells the sensor to send out a ping.
  delayMicroseconds(10);        // Wait long enough for the sensor to realize the trigger pin is high. Sensor specs say to wait 10uS.
  *ping_hw.triggerOutput  &= ~ping_hw.triggerBit; // Set trigger pin back to low.

  guard_timer = micros() + PING_MAX_TRIGGER_TIME;   // Set a timeout for the ping to trigger.
  while (*ping_hw.echoInput & ping_hw.echoBit)    // Wait for echo pin to clear.
    if (micros() > guard_timer) {     // Something went wrong, abort.
      ping_state = PING_STATE_INITFAIL1;
      return;
    }
  while (!(*ping_hw.echoInput & ping_hw.echoBit))   // Wait for ping to start.
    if (micros() > guard_timer) {     // Something went wrong, abort.
      ping_state = PING_STATE_INITFAIL2;
      return;
    }

  ping_timeout  = micros() + PING_MAX_TIME;   // Ping started, set the timeout.
  ping_state  = PING_STATE_INPROG;
}  /* Ping_Send */

/******************************************************************************/
// Ping_Echo_Check
//  Called from the ISR to check for a ping echo

inline void Ping_Echo_Check () {
  // Based on New Ping function check_timer()

  if (ping_state == PING_STATE_INPROG) {
    if (micros() > ping_timeout) {        // Timed out without an echo
      ping_state = PING_STATE_NOECHO;
    } else if (!(*ping_hw.echoInput & ping_hw.echoBit)) { // Ping echo received.
      ping_echo_time = (micros() - (ping_timeout - PING_MAX_TIME) - 9); // Calculate ping time, 9uS of overhead.
      ping_state = PING_STATE_ECHO;
    } else {
      // still waiting
    }
  }
}  /* Ping_Echo_Check */

/******************************************************************************/

void Ping_Results () {
  int8_t  i, j;

  for (i = 9; i > 0; i--) {
    ping_dist[i]  = ping_dist[i - 1];
    ping_angle[i] = ping_angle[i - 1];
  }

  switch (ping_state) {
    case PING_STATE_ECHO:   // Ping came back; Convert ping_echo_time into a distance
      ping_dist[0] = ping_echo_time / PING_US_ROUNDTRIP_IN;
      break;

    case PING_STATE_IDLE:   // Apparently ping never started, or results were previously read
    case PING_STATE_INPROG: // Echo should have come back or timed out by now; might be ISR error
      ping_dist[0] = PING_STATE_NORESULT;
      break;

    default:      // Other values of ping_state (e.g. errors) copied directly into result array.
      ping_dist[0] = ping_state;
      break;

  }

  ping_angle[0] = turret_angle;
  ping_state = PING_STATE_IDLE;
  ping_echo_time = 0;

  // Generate the sorted array indices.
  // First, add 1 to previous indices to match data slide; also, find the entry that slid off the end
  j = 9;
  for (i = 0; i < 10; i++) {
    if (ping_sort10[i] == 9)
      j = i;
    else
      ping_sort10[i]++;
  }

  // j points to the empty slot; move it to the end

  for (; j < 9; j++) {
    ping_sort10[j] = ping_sort10[j + 1];
  }


  // The last element of ping_sort10[] is now unused.  Do an insertion sort
  i = 9;
  while ((i > 0) && (ping_dist[ping_sort10[i - 1]] > ping_dist[0])) {
    ping_sort10[i] = ping_sort10[i - 1];
    i--;
  }
  ping_sort10[i] = 0;

  // Generate ping_sort5 from ping_sort10
  j = 0;
  for (i = 0; i < 10; i++) {
    if (ping_sort10[i] <= 4)
      ping_sort5[j++] = ping_sort10[i];
  }
}  /* Ping_Results */

/******************************************************************************
 ******************************************************************************
   IRRX
    Infra-red receiver control
 ******************************************************************************
 ******************************************************************************/
//  Functions
//    Irrx_Setup
//    Irrx_Code_Check
//    Irrx_Results

struct {
  volatile uint8_t  *irrxInput;
  uint8_t irrxBit;
} irrx_hw;

volatile int8_t isr_ir_value = 0;
volatile int8_t isr_ir_available = 0;


/******************************************************************************/

void Irrx_Setup () {
  irrx_hw.irrxInput = portInputRegister(digitalPinToPort(HW_PIN_IRRX));
  irrx_hw.irrxBit = digitalPinToBitMask(HW_PIN_IRRX);
}  /* Irrx_Setup */

/******************************************************************************/

inline void Irrx_Code_Check () {
  static int8_t count = 0;
  static int8_t input_pin = 0;
  static int8_t preamble_count = 0;
  static int8_t poll_bits = 0;

  count++;
  // Perform polling tasks below every 10 interrupts or 500 us
  // Stagger tasks to limit real time used during any one interrupt

  // Task 1 Check for preamble
  if (count == 5) {
    if (*irrx_hw.irrxInput & irrx_hw.irrxBit) {
      input_pin = 0;  // no carrier
      if (preamble_count == 9) {
        // if preamble count was pegged when
        // carrier goes away then start polling bits
        poll_bits = 1;
        isr_ir_available = 0;
        isr_ir_value = 0;
      }
      preamble_count = 0;
    } else {
      input_pin = 1;  // carrier present
      preamble_count++;
      // Preamble should be at least 5 ms long or 10 x 500 us
      // If carrier has been around that long then peg the
      // preamble counter and clear the bit polling counter
      if (preamble_count > 9) {
        preamble_count = 9;
        poll_bits = 0;
      }
    }

    // Task 2 Accumulate bits
  } else if (count > 9) {
    count = 0;
    if (poll_bits > 0) {
      poll_bits++;
      // Sample bits at 2.0, 5.0, 8.0 and 12.0 ms
      // after end of preamble
      if (poll_bits == 6) {
        if (input_pin) isr_ir_value |= 8;
      } else if (poll_bits == 12) {
        if (input_pin) isr_ir_value |= 4;
      } else if (poll_bits == 18) {
        if (input_pin) isr_ir_value |= 2;
      } else if (poll_bits == 24) {
        if (input_pin) isr_ir_value |= 1;
        isr_ir_available = 1;
      }
      if (poll_bits > 32) poll_bits = 32;
    }
  }
}  /* Irrx_Code_Check */

/******************************************************************************/

void Irrx_Results () {
#if 0
  if (isr_ir_available) {
    isr_ir_available = 0;
    Serial.println(isr_ir_value & 0x0f);
  } else {
    Serial.println("0");
  }
#endif
}  /* Irrx_Results */

/******************************************************************************
 ******************************************************************************
   FSM
    Finite State Machine
    Includes general purpose states and special transient wait states
 ******************************************************************************
 ******************************************************************************/
//  Functions
//    Fsm_Run

enum  fsm_state_enum {
  // The first three (negative value) states are special transient states.
  // FSM will automatically advance to next state when condition is satisfied.

  FSM_STATE_WAIT_NAV  = -3, // Wait for nav_state == ARRIVED
  FSM_STATE_WAIT_TURRET = -2, // Wait for turret rotation completion
  FSM_STATE_WAIT_MICROS = -1, // Wait for micros() >= fsm_micros_timeout
  //----- Auto-advance states above; regular states below
  FSM_STATE_IDLE    =  0,
  FSM_STATE_START,    // Initial state when FSM is used
  FSM_STATE_LOOK_RIGHT, // Check distance to right wall
  FSM_STATE_LOOK_LEFT,  // Check distance to left wall]
  FSM_STATE_CALIBRATION_DONE, // Set the turret to look North
  FSM_STATE_NORTH,    // Approach obstacle
  FSM_STATE_RIGHT_AFTER_NORTH,    // Turn robot right and turret left
  FSM_STATE_LEFT_AFTER_NORTH,   // Turn robot left and turret right
  FSM_STATE_SEARCHING,    // Drive along obstacle until gap is found
  FSM_STATE_SEARCHING_REVERSE, // Drive reverse along obstacle until gap is found
  FSM_STATE_RIGHT_AFTER_SEARCHING,  // Turn robot right and turret left
  FSM_STATE_LEFT_AFTER_SEARCHING,   // Turn robot left and turret right
  // TODO: Might need states for self correction if robot isn't moving exactly in cardinal direction
  FSM_STATE_DONE = 99, // Terminal state
};

int8_t  fsm_state = FSM_STATE_START;
int8_t  fsm_next_state; // Used only for Auto-advance states
uint32_t  fsm_micros_timeout; // Used for WAIT_MICROS state

// TODO: Test and set field variables and bot thresholds
const int8_t FIELD_HEIGHT = 72; // Records height of field
const int8_t CLOSE_THRESHOLD = 5; // Determines when to stop approaching obstacle in NORTH state
const int8_t FAR_THRESHOLD = 10; // Determines when a gap has been reached in SEARCHING state
const int8_t HEADING_TOLERANCE = M_PI / 6; // Tolerance used to detect direction of heading
const int8_t DRIVE_SPEED = 50; // Determines the default drive speed set in FSM
int8_t INIT_DIST_TO_LEFT_WALL; // Used to decide whether to turn left or right
int8_t INIT_DIST_TO_RIGHT_WALL; // Used to decide whether to turn left or right

/******************************************************************************/
void Fsm_Run ()
{
  if (fsm_state < 0) {
    switch (fsm_state) {
      case FSM_STATE_WAIT_NAV:
        if (nav_state == NAV_STATE_ARRIVED)
          fsm_state = fsm_next_state;
        break;

      case FSM_STATE_WAIT_TURRET:
        if (micros() >= turret_arrive_time)
          fsm_state = fsm_next_state;
        break;

      case FSM_STATE_WAIT_MICROS:
        if (micros() >= fsm_micros_timeout)
          fsm_state = fsm_next_state;
        break;

      default:
        // Should never get here.
        break;
    }

    if (fsm_state < 0) {    // Still waiting
      return;
    }
  }
  Serial.print("FSM STATE: ");
  Serial.println(fsm_state);
  switch (fsm_state) {
    case FSM_STATE_IDLE:
      break;

    case FSM_STATE_START:
      turret_state = TURRET_STATE_IDLE;
      Drive_Set_Speed(0, 0);
      fsm_state = FSM_STATE_LOOK_LEFT;
      break;

    case FSM_STATE_LOOK_LEFT:
      Drive_Set_Speed(0, 0);
      Turret_Set_Angle (-90);
      fsm_state = FSM_STATE_WAIT_TURRET;
      fsm_next_state = FSM_STATE_LOOK_RIGHT;
      break;

    case FSM_STATE_LOOK_RIGHT:
      INIT_DIST_TO_LEFT_WALL = ping_dist[0]; // read distance to left wall
      Turret_Set_Angle (90);
      fsm_state = FSM_STATE_WAIT_TURRET;
      fsm_next_state = FSM_STATE_CALIBRATION_DONE;
      break;

    case FSM_STATE_CALIBRATION_DONE:
      INIT_DIST_TO_RIGHT_WALL = ping_dist[0]; // read distance to right wall
      Turret_Set_Angle(0);
      fsm_state = FSM_STATE_WAIT_TURRET;
      fsm_next_state = FSM_STATE_NORTH;
      break;

    case FSM_STATE_NORTH:
      Drive_Set_Speed(DRIVE_SPEED, DRIVE_SPEED); // Drive forward
      // If moved far enough North to be done, exit
      if (drive_pos_y > FIELD_HEIGHT) {
        fsm_state = FSM_STATE_DONE;
      }
      // Otherwise, if the bot reaches an obstacle...
      else if (ping_avg_5() > 0 && ping_avg_5() < CLOSE_THRESHOLD) {
        // If closer to right wall, turn left
        if (INIT_DIST_TO_LEFT_WALL + drive_pos_x > INIT_DIST_TO_RIGHT_WALL - drive_pos_x) {
          fsm_state = FSM_STATE_LEFT_AFTER_NORTH;
          Serial.print("North -> Turning Left. Ping dist: ");
          Serial.println(ping_dist[0]);
          Serial.print("Close threshold: ");
          Serial.println(CLOSE_THRESHOLD);
        }
        // If closer to left wall, turn right
        else {
          fsm_state = FSM_STATE_RIGHT_AFTER_NORTH;
          Serial.print("North -> Turning Right. Ping dist: ");
          Serial.println(ping_avg_5());
          Serial.print("Close threshold: ");
          Serial.println(CLOSE_THRESHOLD);
        }
      }
      // Otherwise, remain in NORTH state
      break;

    case FSM_STATE_RIGHT_AFTER_NORTH:
      Drive_Set_Speed(90, -90);
      Turret_Set_Angle(-90);
      fsm_state = FSM_STATE_WAIT_MICROS;
      fsm_micros_timeout = micros() + 750000;
      fsm_next_state = FSM_STATE_SEARCHING;
      break;

    case FSM_STATE_LEFT_AFTER_NORTH:
      Drive_Set_Speed(-90, 90);
      Turret_Set_Angle(90);
      fsm_state = FSM_STATE_WAIT_MICROS;
      fsm_micros_timeout = micros() + 750000;
      fsm_next_state = FSM_STATE_SEARCHING;
      break;

    case FSM_STATE_SEARCHING:
      Drive_Set_Speed(DRIVE_SPEED, DRIVE_SPEED); // Drive forwards
      // If moved far enough to either side, go to SEARCHING_REVERSE
      if (INIT_DIST_TO_RIGHT_WALL - drive_pos_x < CLOSE_THRESHOLD || INIT_DIST_TO_LEFT_WALL + drive_pos_x < CLOSE_THRESHOLD) {
        fsm_state = FSM_STATE_SEARCHING_REVERSE;
      }
      // Otherwise, if the bot reaches a gap...
      else if (ping_avg_5() > FAR_THRESHOLD) {
        // If heading east (0 radians), turn left
        if (drive_pos_heading < HEADING_TOLERANCE && drive_pos_heading > HEADING_TOLERANCE) {
          fsm_state = FSM_STATE_LEFT_AFTER_SEARCHING;
          Serial.print("Searching -> Turning Left. Ping dist: ");
          Serial.println(ping_avg_5());
          Serial.print("Far threshold: ");
          Serial.println(FAR_THRESHOLD);
        }
        // If heading west (PI radians), turn right
        else {
          fsm_state = FSM_STATE_RIGHT_AFTER_SEARCHING;
          Serial.print("Searching -> Turning Right. Ping dist: ");
          Serial.println(ping_avg_5());
          Serial.print("Far threshold: ");
          Serial.println(FAR_THRESHOLD);
        }
      }
      // Otherwise, remain in SEARCHING state
      break;

    case FSM_STATE_SEARCHING_REVERSE:
      Drive_Set_Speed(-DRIVE_SPEED, -DRIVE_SPEED); // Drive backwards
      // If the bot reaches a gap...
      if (ping_avg_5() > FAR_THRESHOLD) {
        // If heading east (0 radians), turn left
        if (drive_pos_heading < 0 + HEADING_TOLERANCE && drive_pos_heading > 0 - HEADING_TOLERANCE) {
          fsm_state = FSM_STATE_LEFT_AFTER_SEARCHING;
        }
        // If heading west (PI radians), turn right
        else {
          fsm_state = FSM_STATE_RIGHT_AFTER_SEARCHING;
        }
      }
      // Otherwise, remain in SEARCHING_REVERSE state
      break;

    case FSM_STATE_RIGHT_AFTER_SEARCHING:
      Drive_Set_Speed(80, -80);
      Turret_Set_Angle(-90);
      fsm_state = FSM_STATE_WAIT_MICROS;
      fsm_micros_timeout = micros() + 1000000;
      fsm_next_state = FSM_STATE_NORTH;
      break;

    case FSM_STATE_LEFT_AFTER_SEARCHING:
      Drive_Set_Speed(-80, 80);
      Turret_Set_Angle(90);
      fsm_state = FSM_STATE_WAIT_MICROS;
      fsm_micros_timeout = micros() + 1000000;
      fsm_next_state = FSM_STATE_NORTH;
      break;

    case FSM_STATE_DONE:
      Drive_Set_Speed (0, 0);
      turret_state = TURRET_STATE_IDLE;
      break;

    default:
      // Probably should never get here.
      break;
  }
} /* Fsm_Run */

/******************************************************************************
 ******************************************************************************
   DIAG
    Diagnostic input and output via serial interface to terminal window
    Includes print routines and shadow copies of internal variables
 ******************************************************************************
 ******************************************************************************/
//  Functions
//    Diag_Input
//    Diag_Output

uint16_t  diag_output_bitmap = 0x00;
uint8_t diag_output_frequency = 1;

/******************************************************************************/

void Diag_Input ()
{
  int inchar;
  int16_t new_L = drive_speed_L;
  int16_t new_R = drive_speed_R;
  int16_t new_angle = turret_angle;
  static const int8_t freq_arr[] = {0, 1, 2, 5, 10, 20, 50, 100};
  static int8_t   freq_idx = 1;
  static int8_t   nav_prev;
  static int8_t   turret_prev;
  static int8_t   fsm_prev;


  if (Serial.available() <= 0)
    return;

  inchar = Serial.read();
  switch (inchar) {
    case '0':
      diag_output_bitmap = 0x00;
      freq_idx = 1;
      diag_output_frequency = freq_arr[freq_idx];
      break;

    case '1': case '2': case '3': case '4': case '5':
    case '6': case '7': case '8': case '9': case ':':
      diag_output_bitmap ^= (0x1 << (inchar - '0'));
      break;

    case '+':
      if (freq_idx < 7)   freq_idx++;
      diag_output_frequency = freq_arr[freq_idx];
      break;

    case '-':
      if (freq_idx > 0)   freq_idx--;
      diag_output_frequency = freq_arr[freq_idx];
      break;

    case ' ':
      nav_prev = nav_state;   nav_state = NAV_STATE_IDLE;
      turret_prev = turret_state; turret_state = TURRET_STATE_IDLE;
      fsm_prev = fsm_state;   fsm_state = FSM_STATE_IDLE;
      new_L = 0;
      new_R = 0;
      break;

    case 'r':
      nav_state = nav_prev;
      turret_state = turret_prev;
      fsm_state = fsm_prev;
      break;

    case 'q':
      new_L += 10;
      break;

    case 'a':
      new_L -= 10;
      break;

    case 'p':
      new_R += 10;
      break;

    case 'l':
      new_R -= 10;
      break;

    case 'm':
      new_angle = 0;
      break;

    case ',':
      new_angle -= 10;
      break;

    case '.':
      new_angle += 10;
      break;
  }

  Drive_Set_Speed (new_L, new_R);
  Turret_Set_Angle (new_angle);
}  /* Diag_Input */

/******************************************************************************/
// Diag_Output
//  The following #defines are used to include output separators.
//  It is generally frowned upon to use the C preprocessor to circumvent
//  the language syntax, but in this case the result seems cleaner.
#define COMMA Serial.write(',')
#define TAB Serial.write('\t')
#define NEWLINE Serial.println("")

void Diag_Output (int8_t subtract)
{
  static int8_t bitnum = 0;
  static int8_t countdown = 100;
  int8_t  i;

  if (diag_output_bitmap == 0)
    return;

  if ( (countdown -= subtract) > 0)
    return;

  countdown = 100;

  while ( (diag_output_bitmap & (0x1 << bitnum)) == 0) {
    bitnum++;
    if (bitnum > 10)
      bitnum = 0;
  }

  switch (bitnum++) {
    case 1:     // Primary entry counts and timing
      Serial.print(F("1-Time  Loop#,Max,ISR#,micros "));
      Serial.print(diag_data.loop_count);   TAB;
      Serial.print(diag_data.loop_time_max);    TAB;
      Serial.print(diag_data.isr_count);    TAB;
      Serial.print(micros());       NEWLINE;
      diag_data.loop_time_max = 0;
      break;

    case 2:     // HW
      Serial.print(F("2-HW  Encode_L,R,Pins2,3,6,7  "));
      Serial.print(diag_data.drive_encode_L);   TAB;
      Serial.print(diag_data.drive_encode_R);   TAB;
      Serial.print(digitalRead(HW_PIN_USER2));  TAB;
      Serial.print(digitalRead(HW_PIN_USER3));  TAB;
      Serial.print(digitalRead(HW_PIN_DRIVE_SERVO_HALT)); TAB;
      Serial.print(digitalRead(HW_PIN_TURRET_SERVO_HALT));  NEWLINE;
      break;

    case 3:     // Drive odometry
      Serial.print(F("3-Odom  X,Y,Head,Sin,Cos  "));
      Serial.print(drive_pos_x, 2);     TAB;
      Serial.print(drive_pos_y, 2);     TAB;
      Serial.print(drive_pos_heading * (180 / M_PI), 2);  TAB;
      Serial.print(drive_pos_sin, 4);     TAB;
      Serial.print(drive_pos_cos, 4);     NEWLINE;
      break;

    case 4:     // Drive wheel data
      Serial.print(F("4-Wheel Speed_L,R,Ticks_L,R "));
      Serial.print(drive_speed_L);      TAB;
      Serial.print(drive_speed_R);      TAB;
      Serial.print(drive_tickcount_l);    TAB;
      Serial.print(drive_tickcount_r);    NEWLINE;
      break;

    case 5:     // Nav target data
      if (diag_data.nav_new_target) {
        if (nav_state == NAV_STATE_XY) {
          Serial.print(F("5-Targ  State,Speed,X,Y,Tol "));
          Serial.print(nav_state);      TAB;
          Serial.print(nav_target_speed);     TAB;
          Serial.print(nav_target_x, 2);      TAB;
          Serial.print(nav_target_y, 2);      TAB;
          Serial.print(nav_target_tol, 2);    NEWLINE;
        } else if (nav_state == NAV_STATE_TURN_L || nav_state == NAV_STATE_TURN_R) {
          Serial.print(F("5-Targ  State,Speed,Turn,Ratio  "));
          Serial.print(nav_state);      TAB;
          Serial.print(nav_target_speed);     TAB;
          Serial.print(nav_target_turn, 2);   TAB;
          Serial.print(nav_target_ratio, 2);    NEWLINE;
        } else {
          Serial.print(F("5-Nav State...........  "));
          Serial.print(nav_state);      NEWLINE;
        }
        diag_data.nav_new_target = FALSE;
      } else {
        if (nav_state == NAV_STATE_XY) {
          Serial.print(F("5-Nav State,Dist,Head,PID "));
          Serial.print(nav_state);      TAB;
          Serial.print(nav_target_distance, 2);   TAB;
          Serial.print(nav_target_heading * (180 / M_PI), 2); TAB;
          Serial.print(diag_data.nav_PIDterm, 2);   NEWLINE;
        } else if (nav_state == NAV_STATE_TURN_L || nav_state == NAV_STATE_TURN_R) {
          Serial.print(F("5-Nav State,Tickdiff..  "));
          Serial.print(nav_state);      TAB;
          Serial.print(drive_tickcount_r - drive_tickcount_l - diag_data.targ_tickdiff);  NEWLINE;
        } else {
          Serial.print(F("5-Nav State...........  "));
          Serial.print(nav_state);      NEWLINE;
        }
      }
      break;

    case 6:     // Turret & Ping
      Serial.print(F("6-Ping  Dist[3],Angle[3]  "));
      Serial.print(ping_dist[0]);     TAB;
      Serial.print(ping_dist[1]);     TAB;
      Serial.print(ping_dist[2]);     TAB;
      Serial.print(ping_angle[0]);      TAB;
      Serial.print(ping_angle[1]);      TAB;
      Serial.print(ping_angle[2]);      NEWLINE;
      break;

    case 7:     // IRRX
      Serial.print(F("7-IRRX  ................  "));
      Serial.print("TBD");        NEWLINE;
      break;

    case 8:     // FSM
      Serial.print(F("8-FSM State,..........  "));
      Serial.print(fsm_state);      NEWLINE;
      break;

    case 9:     // CPU time measurements
      for (i = 0; i < 10; i++) {
        Serial.print(diag_time[i]);   TAB;
      }
      NEWLINE;
      break;

    case 10:      // Bot Plot telemetry
      Serial.print(drive_pos_x, 2);     COMMA;
      Serial.print(drive_pos_y, 2);     COMMA;
      Serial.print(drive_pos_heading * (180 / M_PI), 2);  COMMA;
      Serial.print(nav_target_x, 2);      COMMA;
      Serial.print(nav_target_y, 2);      COMMA;
      Serial.print(drive_speed_L);      COMMA;
      Serial.print(drive_speed_R);      NEWLINE;
      break;
  }
}  /* Diag_Output */

/******************************************************************************
 ******************************************************************************
   CTRL
    Main software control
    Includes initialization, base loop, and interrupt service routine
 ******************************************************************************
 ******************************************************************************/
//  Functions
//    setup
//    loop
//    Ctrl_ISR_Setup
//    Ctrl_ISR_50usec

#define CTRL_LOOP_PERIOD  10000 // Base level loop period in microseconds
#define CTRL_ISR_PERIOD   50  // ISR period in microseconds

/******************************************************************************/
// setup
//  Initialize various data and configuration and calibrates wheel sensors

void setup()
{
  Serial.begin(115200);

  pinMode(HW_PIN_USER2,     INPUT_PULLUP);
  pinMode(HW_PIN_USER3,     INPUT_PULLUP);
  pinMode(HW_PIN_DRIVE_SERVO_HALT,  INPUT_PULLUP);
  pinMode(HW_PIN_TURRET_SERVO_HALT, INPUT_PULLUP);

  hw_drive_servo_L.attach (HW_PIN_DRIVE_SERVO_L);
  hw_drive_servo_R.attach (HW_PIN_DRIVE_SERVO_R);
  hw_turret_servo.attach  (HW_PIN_TURRET_SERVO);
  delay(100);

  Turret_Set_Angle (0);
  Ping_Setup ();
  Irrx_Setup ();
  Ctrl_ISR_Setup ();

  Drive_Calibrate_Wheels ();
  Drive_Reset_Odometry ();

  turret_state = TURRET_STATE_IDLE; // TURRET_STATE_ [IDLE, SCANNING]
  nav_route_auto = FALSE;     // [FALSE, TRUE]
  fsm_state = FSM_STATE_START;    // FSM_STATE_ [IDLE, START]

  Turret_Set_Angle (-10);   // "Shake head" when done with initialization
  delay(100);
  Turret_Set_Angle (10);
  delay(100);
  Turret_Set_Angle (0);
  delay(2000);

  if (nav_route_auto) {   // Set initial target if auto route mode
    Nav_Next_Target ();
  }

}  /* setup */

/******************************************************************************/
// loop
//  This is the base level loop within the program.
//  It is designed to run 100 iterations per second (period = 10,000 usec)

void loop()
{
  static uint32_t loop_counter = 0;
  static uint32_t start_time = 0;

  /*** BEGIN TIMING ***/  diag_time[10] = micros();

  if (start_time == 0)
    start_time = micros();  // Initialize on first iteration

  Drive_Do_Odometry ();     // DRIVE functionality:  poll encoders and perform odometry
  Nav_Do_Controller (NAV_CONTROLLER_RUN); // NAV functionality:  Run Destination / Heading controller

  if (nav_state == NAV_STATE_ARRIVED && nav_route_auto) {
    Nav_Next_Target ();
    if (nav_state == NAV_STATE_IDLE)  // No more targets in route table
      Drive_Set_Speed (0, 0);
  }

  switch (loop_counter % 10) {    // Spread tasks across iterations of loop()
    case 0:       // Send ping
      Ping_Send ();
      break;

    case 1:       // Spare
      break;

    case 2:       // Process IR received
      Irrx_Results ();
      break;

    case 3:       // Process ping response
      Ping_Results ();
      break;

    case 4:       // Run state machine
      Fsm_Run ();
      break;

    case 5:       // Update turret
      Turret_Scan ();
      break;

    case 6:       // Spare
      break;

    case 7:       // Diagnostic I/O
      Diag_Input ();
      if (diag_output_frequency <= 10)
        Diag_Output (diag_output_frequency * 10);
      break;

    case 8:       // 1 Hz tasks
      switch ((loop_counter / 10) % 10) {
        case 0:
          break;
      }  /* 1 Hz task switch */
      break;

    case 9:       // Spare
      break;

  }  /* 10 Hz task switch */

  if (diag_output_frequency > 10)
    Diag_Output (diag_output_frequency);

  loop_counter++;

  /*** END TIMING ***/  diag_time[loop_counter % 10] = micros() - diag_time[10];

  // Manage loop() iteration speed

  uint32_t  now = micros();

  diag_data.loop_count = loop_counter;
  diag_data.loop_time_max = max(diag_data.loop_time_max, (now - start_time));

  start_time += CTRL_LOOP_PERIOD; // Compute when this loop should end & next begin
  if (now >= start_time) {
    start_time = now; // loop took too long already, so return
    return;
  }

  while (micros() < start_time) {
    // Do stuff or kill time
  }
}  /* loop */

/******************************************************************************/
// Ctrl_ISR_Setup
//  Configures the ISR for detecting Ping echo and IRRX.
//  -- Configures hardware Timer 2 to generate periodic interrupts
//  -- Registers Ctrl_ISR_50usec() as the associated interrupt handler

void Ctrl_ISR_Setup () {
  // Based on New Ping functions timer_us(), timer_setup(), and timer_stop()

  TIMSK2 &= ~(1 << OCIE2A); // Disable Timer2 interrupt.
  ASSR &= ~(1 << AS2); // Set clock, not pin.
  TCCR2A = (1 << WGM21); // Set Timer2 to CTC mode.
  TCCR2B = (1 << CS22); // Set Timer2 prescaler to 64 (4uS/count, 4uS-1020uS range).
  TCNT2 = 0;    // Reset Timer2 counter.
  OCR2A = min((CTRL_ISR_PERIOD >> 2) - 1, 255); // Every count is 4uS, so divide by 4 (bitwise shift right 2) subtract one, then make sure we don't go over 255 limit.
  TIMSK2 |= (1 << OCIE2A); // Enable Timer2 interrupt.
}  /* Ctrl_ISR_Setup */

ISR(TIMER2_COMPA_vect) {  // This registers the ISR.  Note:  This is a compiler directive, not a C function.
  Ctrl_ISR_50usec();
}

/******************************************************************************/
// Ctrl_ISR_50usec
//  Timer2 interrupt calls this function every 50 microseconds to process
//  Ping echo detection and IRRX code reception
//  Interrupts are allowed so Timer 1 ISR (servo pulse timing) can run

void Ctrl_ISR_50usec() {

  diag_data.isr_count++;
  sei();      // Allow interrupts
  Ping_Echo_Check (); // Check for ping echo.  50 usec interval yields 0.33 inch accuracy
  Irrx_Code_Check (); // Check for infrared code

}  /* Ctrl_ISR_50usec */

/******************************************************************************/
>>>>>>> 33495147
<|MERGE_RESOLUTION|>--- conflicted
+++ resolved
@@ -1,1654 +1,3 @@
-<<<<<<< HEAD
-// TLC Summer Intern Robot Challenge template software, Version 2019-07-02
-// Lyle Kipp and Alejandro Kapauan
-//
-// Software for a Parallax BoE-Bot controlled by an Arduino Uno, including:
-//	Dead reckoning odometry using wheel encoders
-//	PID navigation controller
-//	HC-SR04 ultrasonic distance measurements
-//	IR beacon reception
-//
-// Acknowledgements
-// 	Odometry code draws from Parallax application note ApplyEncoder.pdf
-//	For processing efficiency, the robot heading is maintained as
-//	sin(heading) and cos(heading), which allows position and heading
-//	to be updated without calling any trig functions.
-//
-//	Ultrasonic "ping" functions and configuration of the Interrupt Service
-//	Routine for Arduino Timer 2 are directly derrived from the "New Ping"
-//	Arduino library by Tim Eckel.
-//
-// Software organization notes
-// 	This software is organized as several mostly independent modules.
-// 	For editing convenience, they are all contained in a single file.
-//
-// 	Each module has a unique prefix used for its identifier names that have
-// 	scope beyond a single function (constants, global variables, functions).
-//	The modules and prefixes are as follows:
-//
-//	Module
-//	Prefix	Description
-//	-----------------------------------------------------------------------
-//	HW	Arduino pins and interfaces; servo hardware
-//	DRIVE	Drive wheel control, including wheel encoders and odometry
-//	NAV	Navigation to a point or heading, including PID controller
-//	TURRET	Turret angle control and scanning
-//	PING	Ultrasonic ping sensor control
-//	IRRX	Infra-red receiver control
-//	FSM	Finite State Machine, including general purpose & transient states
-//	DIAG	Diagnostic input and output via serial interface to terminal window
-//	CTRL	Top-level control functions, including init, base level, and ISR
-//
-// 	Also, each type of identifer follows a capitalization convention:
-//
-//	Identifier Type		Naming Convention	Example
-//	-----------------------------------------------------------------------
-// 	Compile-time constants	ALL_CAPS_SNAKE_CASE	PREFIX_CONSTANT_NAME
-// 	Function names		Upper_Snake_Case	Prefix_Function_Name
-// 	Global variables	lower_snake_case	prefix_variable_name
-//
-// 	Note: Due to Arduino IDE naming conventions, two of the functions in
-// 	the CTRL module, setup() and loop(), do not include the Ctrl_ prefix.
-//
-// 	This code has been edited using the traditional tab spacing of 8.
-// 	To set the Arduino IDE to match:
-// 	 1. Exit the IDE
-// 	 2. Edit {User}\AppData\Roaming\Arduino\preferences.txt
-// 	 3. Modify the lines:
-// 	 	editor.tabs.expand=false
-//		editor.tabs.size=8
-
-#include <Arduino.h>
-#include <avr/io.h>
-#include <avr/interrupt.h>
-#include <math.h>
-#include <Servo.h>
-
-#define	FALSE		0
-#define	TRUE		1
-
-// This structure is used to make certain local variables visible for diagnostic I/O.
-// It is placed here for compiler scoping reasons.
-struct {
-	int32_t	loop_count	= 0;
-	int32_t	loop_time_max	= 0;
-	int32_t	isr_count	= 0;
-	int16_t	drive_encode_L	= 0;
-	int16_t	drive_encode_R	= 0;
-	int8_t	nav_new_target	= FALSE;	// Flag that a new target has been set (and should be printed)
-	float	nav_PIDterm;
-	int16_t	targ_tickdiff;
-} diag_data;
-
-// This array can be used for special CPU timing studies
-// Element 10 saves the start time
-// Elements 0-9 contain the computed elapsed times (printed by Diag output #9)
-uint32_t diag_time[11];
-
-#if 0
-	// Example use:
-	/*** BEGIN TIMING ***/	diag_time[10] = micros();
-	/*** END TIMING ***/	diag_time[0 .. 9] = micros() - diag_time[10];
-#endif
-
-/******************************************************************************
- ******************************************************************************
- * HARDWARE (HW)
- *	Arduino pins and interfaces; servo hardware
- ******************************************************************************
- ******************************************************************************/
-
-// Digital Pins
-//				 0	// Reserved for USB and Serial I/O
-//				 1	// Reserved for USB and Serial I/O
-#define	HW_PIN_USER2		 2	// User input pin 2
-#define	HW_PIN_USER3		 3	// User input pin 3
-
-#define	HW_PIN_IRRX		 5	// Infra-red receiver
-#define	HW_PIN_DRIVE_SERVO_HALT	 6	// Wheel servo override
-#define	HW_PIN_TURRET_SERVO_HALT 7	// Turret servo override
-
-#define	HW_PIN_PING_TRIGGER	 9	// Ping sensor trigger pin
-#define	HW_PIN_PING_ECHO	10	// Ping sensor echo pin
-#define	HW_PIN_TURRET_SERVO	11	// Turret servo
-#define	HW_PIN_DRIVE_SERVO_R	12	// Right wheel servo
-#define	HW_PIN_DRIVE_SERVO_L	13	// Left  wheel servo
-
-// Analog Pins
-#define	HW_PIN_DRIVE_ENCODE_R	 4	// Right wheel encoder
-#define	HW_PIN_DRIVE_ENCODE_L	 5	// Left  wheel encoder
-
-// Servos
-Servo hw_drive_servo_L;
-Servo hw_drive_servo_R;
-Servo hw_turret_servo;
-
-#define	HW_DRIVE_SERVO_CENTER_L	1500
-#define	HW_DRIVE_SERVO_CENTER_R	1500
-#define	HW_TURRET_OFFSET	0	// Fine tuning.  Do not exceed +/- 9
-
-/******************************************************************************
- ******************************************************************************
- * DRIVE
- *	Primary robot drive wheel control.
- *	Includes wheel encoder measurement and odometry calculations
- ******************************************************************************
- ******************************************************************************/
-//	Functions
-//		Drive_Set_Speed
-//		Drive_Calibrate_Wheels
-//		Drive_Reset_Odometry
-//		Drive_Do_Odometry
-//			Drive_Crabwalk_State, Drive_Update_XY, Drive_Update_Angle
-
-// Physical robot geometry parameters
-// Three physical aspects of the robot determine odometry constants:
-//	48	"T" = Encoder ticks per wheel revolution
-//	8.250	"C" = Wheel circumference
-//	4.270	"L" = Wheel spacing
-//
-// The math:
-//	2*PI*L		Circumference of circle traveled by one wheel if the other is stationary
-//	(C/T)/(2*PI*L)	Fraction of the above circle traveled when one wheel moves one tick
-//	(C/T)/L		"DELTA" = Radians that the robot turns when one wheel turns one tick
-//	SIN(DELTA)*(L/2)	Distance that the robot travels when one wheel turns one tick
-//			Which by the small angle approximation ~= (C/T)/2
-
-#define	DRIVE_DELTA	0.040251756	// DELTA, as defined above.
-#define	DRIVE_SIN_DELTA	0.040240888	// Sin of DELTA
-#define	DRIVE_COS_DELTA	0.999190007	// Cos of DELTA
-#define	DRIVE_TICK_DIST	0.085937500	// Distance moved when one wheel turns one tick (using C/T/2)
-
-#define	DRIVE_SIDE_LEFT		(-1)
-#define	DRIVE_SIDE_RIGHT	( 1)
-#define	DRIVE_SPEED_LIMIT	100	// Servos are only linear up to +/- 100.
-
-double	drive_pos_x;		// Odometry position variables
-double	drive_pos_y;
-double	drive_pos_sin;		// == sin(drive_pos_heading)
-double	drive_pos_cos;		// == cos(drive_pos_heading)
-double	drive_pos_heading;	// == atan2(drive_pos_sin, drive_pos_cos)
-
-int32_t	drive_tickcount_l;	// Cummulative wheel encoder tick counts
-int32_t	drive_tickcount_r;
-
-int16_t	drive_speed_L;		// Currently applied servo power
-int16_t	drive_speed_R;
-
-/******************************************************************************/
-
-void Drive_Set_Speed (int16_t left, int16_t right)
-{
-	if (left  >  DRIVE_SPEED_LIMIT)	left  =  DRIVE_SPEED_LIMIT;
-	if (left  < -DRIVE_SPEED_LIMIT)	left  = -DRIVE_SPEED_LIMIT;
-	if (right >  DRIVE_SPEED_LIMIT)	right =  DRIVE_SPEED_LIMIT;
-	if (right < -DRIVE_SPEED_LIMIT)	right = -DRIVE_SPEED_LIMIT;
-
-	drive_speed_L = left;
-	drive_speed_R = right;
-
-	if (digitalRead(HW_PIN_DRIVE_SERVO_HALT) == LOW) {
-		hw_drive_servo_L.writeMicroseconds (HW_DRIVE_SERVO_CENTER_L); // Stop servos, regardless of software speed
-		hw_drive_servo_R.writeMicroseconds (HW_DRIVE_SERVO_CENTER_R);
-	} else {
-		hw_drive_servo_L.writeMicroseconds (HW_DRIVE_SERVO_CENTER_L + drive_speed_L); // Set left servo speed
-		hw_drive_servo_R.writeMicroseconds (HW_DRIVE_SERVO_CENTER_R - drive_speed_R); // Set right servo speed
-	}
-}  /* Drive_Set_Speed */
-
-/******************************************************************************/
-// Drive_Calibrate_Wheels
-//	Rotate wheels to be immediately after a High(1) --> Low(0) encoder tick
-
-void Drive_Calibrate_Wheels ()
-{
-	int8_t	speed_l, speed_r;
-	uint32_t	timeout;
-
-	timeout = micros() + 5000000;	// Stop after 5 seconds if something goes wrong
-
-	speed_l = 30;
-	speed_r = 30;
-	while (speed_l > 0 || speed_r > 0) {
-		if (analogRead(HW_PIN_DRIVE_ENCODE_L) > 600)	speed_l = 0;
-		if (analogRead(HW_PIN_DRIVE_ENCODE_R) > 600)	speed_r = 0;
-		Drive_Set_Speed (speed_l, speed_r);
-		if (micros() > timeout) break;
-	}
-
-	speed_l = 30;
-	speed_r = 30;
-	while (speed_l > 0 || speed_r > 0) {
-		if (analogRead(HW_PIN_DRIVE_ENCODE_L) < 300)	speed_l = 0;
-		if (analogRead(HW_PIN_DRIVE_ENCODE_R) < 300)	speed_r = 0;
-		Drive_Set_Speed (speed_l, speed_r);
-		if (micros() > timeout) break;
-	}
-
-	Drive_Set_Speed (0, 0);
-
-}  /* Drive_Calibrate_Wheels */
-
-/******************************************************************************/
-// Drive_Reset_Odometry
-//	Resets odometry variables to initial state.
-//	Potentially useful to reset when robot has attained an intermediate goal
-//	Chaos will result if called while Navigation controller is running.
-
-void Drive_Reset_Odometry ()
-{
-	drive_pos_x = 0.0;
-	drive_pos_y = 0.0;
-	drive_pos_sin = 1.0;	// assume robot is headed in the positive y axis direction
-	drive_pos_cos = 0.0;
-	drive_pos_heading = M_PI / 2;
-	drive_tickcount_l = 0;
-	drive_tickcount_r = 0;
-}  /* Drive_Reset_Odometry */
-
-/******************************************************************************/
-// Drive_Crabwalk_State
-//	Detect alternating-side ticks on the wheel encoders and avoid crab-walk odometry:
-//	If the previous tick started a sequence (state == 0) and current tick is on the opposite side
-//	Then the current tick is considered the second step of a sequence (state == 1).
-//	Else the current tick starts a new sequence.
-
-inline int8_t Drive_Crabwalk_State (int8_t tick_side, int8_t tick_dir)
-{
-	static int8_t state = 1;
-	static int8_t prev_side = DRIVE_SIDE_RIGHT;
-
-	if (tick_dir < 0)  tick_side = -tick_side;	// Reverse left/right roles if backwards tick
-
-	if ((state == 0) && (prev_side != tick_side))	state = 1;
-	else						state = 0;
-
-	prev_side = tick_side;
-	return (state);
-}  /* Drive_Crabwalk_State */
-
-/******************************************************************************/
-
-inline void Drive_Update_XY (int8_t tick_dir)
-{
-	drive_pos_x += (float) tick_dir * drive_pos_cos * DRIVE_TICK_DIST;
-	drive_pos_y += (float) tick_dir * drive_pos_sin * DRIVE_TICK_DIST;
-}  /* Drive_Update_XY */
-
-/******************************************************************************/
-
-inline void Drive_Update_Angle (int8_t tick_dir)
-{
-	double tmp_cos;
-	tmp_cos       = (drive_pos_cos * DRIVE_COS_DELTA) - (float) tick_dir * (drive_pos_sin * DRIVE_SIN_DELTA);
-	drive_pos_sin = (drive_pos_sin * DRIVE_COS_DELTA) + (float) tick_dir * (drive_pos_cos * DRIVE_SIN_DELTA);
-	drive_pos_cos = tmp_cos;
-
-	drive_pos_heading += (float) tick_dir * DRIVE_DELTA;
-}  /* Drive_Update_Angle */
-
-/******************************************************************************/
-// Drive_Do_Odometry
-// 	Reads wheel encoders and perform odometry for any ticks
-//
-// 	The wheel encoder photosensors generate an analog voltage signal.
-// 	analogRead() returns the voltage on the input pin in units of
-// 	approximately 5 millivolts.
-//	 < 1.5 volts ( < 300 from analogRead) is 0/LOW
-//	 > 3.0 volts ( > 600 from analogRead) is 1/HIGH
-//	 Inbetween is ambiguous and treated as no change
-
-void Drive_Do_Odometry ()
-{
-	static int8_t	encode_R=0, encode_L=0;
-	int8_t		prev_R, prev_L;
-	int16_t		reading;
-	int8_t		tick_dir = 0;
-
-	// Read the encoders
-	prev_R = encode_R;
-	reading = analogRead(HW_PIN_DRIVE_ENCODE_R);
-	if (reading < 300)	encode_R = 0;
-	else if (reading > 600)	encode_R = 1;
-	diag_data.drive_encode_R = reading;
-
-	prev_L = encode_L;
-	reading = analogRead(HW_PIN_DRIVE_ENCODE_L);
-	if (reading < 300)	encode_L = 0;
-	else if (reading > 600)	encode_L = 1;
-	diag_data.drive_encode_L = reading;
-
-	// Check for right wheel tick first
-	if (encode_R != prev_R) {
-		if (drive_speed_R >= 0)	tick_dir =  1;
-		else			tick_dir = -1;
-
-		if (Drive_Crabwalk_State (DRIVE_SIDE_RIGHT, tick_dir) == 0) {
-			Drive_Update_XY    (tick_dir);		// Update position then angle
-			Drive_Update_Angle (tick_dir);
-		} else {
-			Drive_Update_Angle (tick_dir);		// Update angle then position
-			Drive_Update_XY    (tick_dir);
-		}
-		drive_tickcount_r += tick_dir;
-	}
-
-	// Check for left wheel tick second
-	// Note that a forward tick on the left wheel causes a negative angular rotation of the robot,
-	// hence the negation of tick_dir when calling Drive_Update_Angle.
-	if (encode_L != prev_L) {
-		if (drive_speed_L >= 0)	tick_dir =  1;
-		else			tick_dir = -1;
-
-		if (Drive_Crabwalk_State (DRIVE_SIDE_LEFT, tick_dir) == 0) {
-			Drive_Update_XY    (tick_dir);		// Update position then angle
-			Drive_Update_Angle (-tick_dir);
-		} else {
-			Drive_Update_Angle (-tick_dir);		// Update angle then position
-			Drive_Update_XY    (tick_dir);
-		}
-		drive_tickcount_l += tick_dir;
-	}
-
-	if (tick_dir != 0) {	// At least one side ticked, bound drive_pos_heading
-		if	(drive_pos_heading >  M_PI) drive_pos_heading -= 2*M_PI;
-		else if	(drive_pos_heading < -M_PI) drive_pos_heading += 2*M_PI;
-	}
-}  /* Drive_Do_Odometry */
-
-/******************************************************************************
- ******************************************************************************
- * NAV
- *	Driving navigation to a point or heading, including PID controller
- ******************************************************************************
- ******************************************************************************/
-//	Functions
-//		Nav_Get_Target
-//		Nav_Set_Target
-//		Nav_Next_Target
-//		Nav_Do_Controller
-
-#define	NAV_PID_KP	30.0
-#define	NAV_PID_KI	15.0
-#define	NAV_PID_KD	 0.0
-#define	NAV_PID_MAX_SUM	(M_PI/8.0)
-
-#define	NAV_CONTROLLER_INIT	0
-#define	NAV_CONTROLLER_RUN	1
-
-enum	nav_state_enum {
-	NAV_STATE_IDLE,		// Nav not running (or perhaps paused)
-	NAV_STATE_XY,		// Driving to a (x,y) destination
-	NAV_STATE_TURN_L,	// Turning left  by a given amount
-	NAV_STATE_TURN_R,	// Turning right by a given amount
-	NAV_STATE_ARRIVED,	// Was in "XY" or "TURN" mode, but has arrived
-};
-
-int8_t	nav_state = NAV_STATE_IDLE;
-int8_t	nav_route_auto = FALSE;	// Flag to automatically sequence through nav_route table.
-
-int16_t	nav_target_speed;
-float	nav_target_x;
-float	nav_target_y;
-float	nav_target_turn;
-float	nav_target_ratio;
-float	nav_target_tol;
-
-int8_t	nav_target_optimize;
-float	nav_target_heading;
-float	nav_target_distance;
-
-#define	NAV_COORD	1
-#define	NAV_FORWARD	2
-#define	NAV_HEAD	3
-#define	NAV_TURN	4
-
-struct nav_target_t {
-	int8_t	type;
-	int16_t	speed;
-	float	param1;
-	float	param2;
-	float	tol;
-};
-
-//	type		speed	param1	param2	tol
-//	-----------------------------------------------
-//	NAV_COORD	speed	x	y	tol
-//	NAV_FORWARD	speed	dist
-//	NAV_HEAD	speed	head	ratio
-//	NAV_TURN	speed	turn	ratio
-
-PROGMEM const struct nav_target_t nav_route[] = {
-	{NAV_FORWARD,	 50,	  36 },
-	{NAV_COORD,	-50,	 0.0,	 0.0,	-3.0 },
-	{NAV_TURN,	 50,	 360,	 0.5 },
-	{NAV_TURN,	 50,	-360,	 0.5 },
-	{NAV_COORD,	 50,	 0.0,	24.0,	 2.5 },
-	{NAV_COORD,	 30,	24.0,	24.0,	 2.5 },
-	{NAV_COORD,	 30,	24.0,	 0.0,	 3.0 },
-	{NAV_COORD,	 75,	 0.0,	 0.0,	-3.0 },
-};
-
-/******************************************************************************/
-// Nav_Get_Target
-//	Copy the next nav_target_t structure from the nav_route table
-//	(in program flash memory) to the provided stucture (in RAM).
-
-int8_t Nav_Get_Target (struct nav_target_t *target)
-{
-	static int16_t	idx = 0;
-	int16_t i;
-	char *pgm_ptr;
-	char *ram_ptr;
-
-	if (idx >= (sizeof (nav_route) / sizeof (struct nav_target_t))) {
-		return (0);
-	}
-
-	pgm_ptr = (char *) &(nav_route[idx++]);
-	ram_ptr = (char *) target;
-
-	for (i=0; i<sizeof(struct nav_target_t); i++)
-		*ram_ptr++ = pgm_read_byte_near(pgm_ptr++);
-
-	return (1);
-}  /* Nav_Get_Target */
-
-/******************************************************************************/
-// Nav_Set_Target
-// 	Initialize the navigation module based on the nav_target_t parameter
-//
-//	NAV_COORD and NAV_FORWARD both set nav_state=NAV_STATE_XY, which uses
-//	the PID controller.
-//	For NAV_FORWARD, compute the (x,y) coordinates of a point 4 inches
-//	beyond the requested target.  Then drive with a 4-inch tollerance.
-//
-//	NAV_HEAD and NAV_TURN both set nav_state=NAV_STATE_TURN_[L,R].
-//	Both compute the number of radians to turn (>0 for left, <0 for right).
-//	That is converted into units of wheel ticks in Nav_Do_Controller.
-
-void Nav_Set_Target (struct nav_target_t *target)
-{
-	float	temp;
-
-	switch (target->type) {
-	  case NAV_COORD:
-		nav_target_speed	= target->speed;
-		nav_target_x		= target->param1;
-		nav_target_y		= target->param2;
-		nav_target_tol		= target->tol;
-		nav_state		= NAV_STATE_XY;
-		break;
-
-	  case NAV_FORWARD:
-		nav_target_speed	= target->speed;
-		if (target->param1 > 0)	temp = target->param1 + 4.0;
-		else			temp = target->param1 - 4.0;
-		nav_target_x		= drive_pos_x + drive_pos_cos * temp;
-		nav_target_y		= drive_pos_y + drive_pos_sin * temp;
-		nav_target_tol		= 4.0;
-		nav_state		= NAV_STATE_XY;
-		break;
-
-// +++HEAD and TURN do not currently work with negative speeds.
-	  case NAV_HEAD:
-		nav_target_speed	= target->speed;
-		nav_target_turn		= target->param1 * (M_PI/180.0) - drive_pos_heading;
-		if	(nav_target_turn >  M_PI) nav_target_turn -= 2*M_PI;
-		else if	(nav_target_turn < -M_PI) nav_target_turn += 2*M_PI;
-		nav_target_ratio	= target->param2;
-		nav_state		= (nav_target_turn >= 0 ? NAV_STATE_TURN_L : NAV_STATE_TURN_R);
-		break;
-
-	  case NAV_TURN:
-		nav_target_speed	= target->speed;
-		nav_target_turn		= target->param1 * (M_PI/180.0);
-		nav_target_ratio	= target->param2;
-		nav_state		= (nav_target_turn >= 0 ? NAV_STATE_TURN_L : NAV_STATE_TURN_R);
-		break;
-	}
-
-	Nav_Do_Controller (NAV_CONTROLLER_INIT);
-	diag_data.nav_new_target = TRUE;
-}  /* Nav_Set_Target */
-
-/******************************************************************************/
-
-int8_t Nav_Next_Target ()
-{
-	struct nav_target_t target;
-	int8_t	rtn;
-
-	rtn = Nav_Get_Target (&target);
-
-	if (rtn > 0) {
-		Nav_Set_Target (&target);
-	} else {
-		nav_state = NAV_STATE_IDLE;	// No more targets
-	}
-	return (rtn);
-}  /* Nav_Next_Target */
-
-/******************************************************************************/
-// Nav_Do_Controller
-//	Navigation to Target controller function
-//	Includes PID controller for X-Y navigation.
-
-void Nav_Do_Controller (int8_t operation)
-{
-	double diff_x, diff_y;		// Local PID (NAV_STATE_XY) variables
-	static double error = 0.0;
-	static double sum_error = 0.0;
-	double old_error;
-	double Pterm, Iterm, Dterm, PIDterm;
-
-	static int32_t	tickdiff;	// Target tick difference for NAV_STATE_TURN_[L,R]
-
-	if (operation == NAV_CONTROLLER_INIT) {
-		switch (nav_state) {
-		  case NAV_STATE_XY:
-			error = 0.0;
-			sum_error = 0.0;
-			if (nav_target_tol < 0.0) {
-				nav_target_tol = -nav_target_tol;
-				nav_target_optimize = TRUE;
-			} else {
-				nav_target_optimize = FALSE;
-			}
-			break;
-
-		  case NAV_STATE_TURN_L:
-		  case NAV_STATE_TURN_R:
-			tickdiff = drive_tickcount_r - drive_tickcount_l
-				 + lround (nav_target_turn * (1.0/DRIVE_DELTA));
-			diag_data.targ_tickdiff = tickdiff;
-			break;
-		}
-
-		return;
-	}
-
-	switch (nav_state) {
-	  case NAV_STATE_IDLE:
-	  case NAV_STATE_ARRIVED:
-		return;
-		break;
-
-	  case NAV_STATE_XY:
-		diff_x = nav_target_x - drive_pos_x;
-		diff_y = nav_target_y - drive_pos_y;
-		nav_target_distance = hypot(diff_y, diff_x);
-		nav_target_heading = atan2(diff_y, diff_x);	// Absolute heading of target
-
-		old_error = error;
-		error = nav_target_heading - drive_pos_heading;	// Relative heading of target
-		if (nav_target_speed < 0)	error += M_PI;	// Need to face away from target when driving backwards
-		if	(error >  M_PI) error -= 2*M_PI;
-		else if	(error < -M_PI) error += 2*M_PI;
-
-		if (abs(sum_error + 0.01*error) <= NAV_PID_MAX_SUM)	// Compute error integral, with integral wind-up check
-			sum_error += 0.01*error;
-
-		if (nav_target_distance <= nav_target_tol) {
-			if (!nav_target_optimize) {		// Target aquired; no need to try to get closer
-				nav_state = NAV_STATE_ARRIVED;
-				return;
-			}
-
-			// Target aquired;  See if the robot will get closer by continuing.  The trig:
-			// If the robot drives straight on its current heading, then the closest point to the target will be reached in
-			//	nav_target_distance * cos(error)
-			// So, stop if (nav_target_distance * cos(error) <= DRIVE_TICK_DIST); otherwise keep going
-			// Note that both wheels could tick, so we can't divide the tick distance by 2
-			//
-			// To avoid trig functions, use sin with the small angle approximation
-			// Even for large angles, the error from this approximation is negligible ( < 0.5 * DRIVE_TICK_DIST)
-			//
-			// Since the angle error can become large as the distance goes to zero, wheel speeds are not adjusted for error
-
-			Drive_Set_Speed (nav_target_speed, nav_target_speed);		// Drive straight
-			diag_data.nav_PIDterm = 0.0;
-
-			if (nav_target_distance * ((M_PI/2)-abs(error)) <= DRIVE_TICK_DIST) {
-				nav_state = NAV_STATE_ARRIVED;
-			}
-			return;
-		}
-
-		Pterm = NAV_PID_KP * error;
-		Iterm = NAV_PID_KI * sum_error;
-		Dterm = NAV_PID_KD * (error - old_error);
-		PIDterm = Pterm + Iterm + Dterm;
-		diag_data.nav_PIDterm = PIDterm;
-
-		Drive_Set_Speed (nav_target_speed - PIDterm, nav_target_speed + PIDterm);
-
-		break;
-
-	  case NAV_STATE_TURN_L:
-		if (drive_tickcount_r - drive_tickcount_l >= tickdiff) {
-			nav_state = NAV_STATE_ARRIVED;
-			return;
-		}
-
-		Drive_Set_Speed (nav_target_speed * nav_target_ratio, nav_target_speed);
-
-		break;
-
-	  case NAV_STATE_TURN_R:
-		if (drive_tickcount_r - drive_tickcount_l <= tickdiff) {
-			nav_state = NAV_STATE_ARRIVED;
-			return;
-		}
-
-		Drive_Set_Speed (nav_target_speed, nav_target_speed * nav_target_ratio);
-
-		break;
-	}
-}  /* Nav_Do_Controller */
-
-/******************************************************************************
- ******************************************************************************
- * TURRET
- *	Turret angle control and scanning
- ******************************************************************************
- ******************************************************************************/
-//	Functions
-//		Turret_Set_Angle
-//		Turret_Scan
-
-#define	TURRET_MAX_ANGLE	90
-
-enum	turret_state_enum {
-	TURRET_STATE_IDLE,	// Turret scanning functionality not running
-	TURRET_STATE_SCANNING,	// Turret scanning functionality is running
-};
-
-int8_t	turret_state = TURRET_STATE_IDLE;
-
-int8_t	turret_angle = 0;
-uint32_t	turret_arrive_time = 0;
-
-/******************************************************************************/
-// Turret_Set_Angle
-//	Set turret to the specified angle.  (-90:left, 0:center, 90:right)
-
-void Turret_Set_Angle (int8_t new_angle)
-{
-	uint32_t	now;
-
-	if (new_angle < -TURRET_MAX_ANGLE)	new_angle = -TURRET_MAX_ANGLE;
-	if (new_angle >  TURRET_MAX_ANGLE)	new_angle =  TURRET_MAX_ANGLE;
-
-	if (digitalRead(HW_PIN_TURRET_SERVO_HALT) != LOW) {
-		hw_turret_servo.write(90 - new_angle + HW_TURRET_OFFSET);
-	}
-
-	now = micros();
-	if (turret_arrive_time < now)
-		turret_arrive_time = now;
-	turret_arrive_time += abs (new_angle-turret_angle)*4000 + 25000;
-	turret_angle = new_angle;
-}  /* Turret_Set_Angle */
-
-/******************************************************************************/
-
-void Turret_Scan ()
-{
-	static int8_t increment = 10;
-
-	if (turret_state != TURRET_STATE_SCANNING)
-		return;
-
-	if (abs(turret_angle + increment) > TURRET_MAX_ANGLE)
-		increment = -increment;
-
-	Turret_Set_Angle (turret_angle + increment);
-}  /* Turret_Scan */
-
-/******************************************************************************
- ******************************************************************************
- * PING
- *	Ultrasonic ping sensor control
- *	Includes sending ping, ISR echo check, and table of recent results
- ******************************************************************************
- ******************************************************************************/
-//	Function
-//		Ping_Setup
-//		Ping_Send
-//		Ping_Echo_Check
-//		Ping_Results
-
-#define	PING_MAX_TRIGGER_TIME	2000	// Maximum usec to wait for sensor to start a ping
-#define	PING_US_ROUNDTRIP_IN	146	// Microseconds (uS) it takes sound to travel round-trip 1 inch (2 inches total).
-#define	PING_MAX_DISTANCE	100	// Maximum distance (in inches) to detect
-#define	PING_MAX_TIME		((PING_MAX_DISTANCE) * (PING_US_ROUNDTRIP_IN))
-
-struct {
-	uint8_t triggerBit;
-	uint8_t echoBit;
-	volatile uint8_t *triggerOutput;
-	volatile uint8_t *triggerMode;
-	volatile uint8_t *echoInput;
-} ping_hw;
-
-enum	ping_state_enum {
-	PING_STATE_INITFAIL1	= -3,	// Init fail (check hardware)
-	PING_STATE_INITFAIL2	= -2,	// Init fail (check hardware)
-	PING_STATE_NORESULT	= -1,	// No result generated (check ISR)
-	PING_STATE_IDLE		=  0,	// Ping functionality not running
-	PING_STATE_INPROG,		// Ping in progress
-	PING_STATE_ECHO,		// Ping completed, echo received
-	PING_STATE_NOECHO	=127,	// Ping completed, no echo received
-};
-
-volatile int8_t	ping_state = PING_STATE_IDLE;
-volatile uint32_t	ping_echo_time;
-volatile uint32_t	ping_timeout;
-
-int8_t	ping_dist[10];		// Data for last 10 pings; [0] is most recent.
-				// 1-126 is measured distance in inches
-				// -3, -2, -1, 0, & 127 are same as ping_state.
-int8_t	ping_angle[10];		// Turret angle setting when ping was done.
-int8_t	ping_sort5 [ 5];	// Indicies into results arrays of most recent  5 pings (sorted)
-int8_t	ping_sort10[10];	// Indicies into results arrays of most recent 10 pings (sorted)
-
-/******************************************************************************/
-
-void Ping_Setup () {
-// Based on New Ping "sonar()" constructor
-	int8_t	i;
-
-	ping_hw.triggerBit	= digitalPinToBitMask(HW_PIN_PING_TRIGGER);	// Get the port register bitmask for the trigger pin.
-	ping_hw.echoBit		= digitalPinToBitMask(HW_PIN_PING_ECHO);	// Get the port register bitmask for the echo pin.
-
-	ping_hw.triggerOutput	= portOutputRegister(digitalPinToPort(HW_PIN_PING_TRIGGER));	// Get the output port register for the trigger pin.
-	ping_hw.echoInput	= portInputRegister(digitalPinToPort(HW_PIN_PING_ECHO));	// Get the input port register for the echo pin.
-
-	ping_hw.triggerMode	= (uint8_t *) portModeRegister(digitalPinToPort(HW_PIN_PING_TRIGGER));	// Get the port mode register for the trigger pin.
-	*ping_hw.triggerMode	|= ping_hw.triggerBit;	// Set trigger pin to output.
-
-	for (i = 0; i < 10; i++) {
-		ping_dist[i] = 0;
-		ping_angle[i] = 0;
-		ping_sort10[i] = i;
-		if (i < 5)	ping_sort5[i] = i;
-	}
-}  /* Ping_Setup */
-
-/******************************************************************************/
-
-void Ping_Send () {
-// Based on New Ping functions ping_timer() and ping_trigger()
-
-	uint32_t	guard_timer;
-
-	*ping_hw.triggerOutput	&= ~ping_hw.triggerBit;	// Set the trigger pin low, should already be low, but this will make sure it is.
-	delayMicroseconds(4);				// Wait for pin to go low, testing shows it needs 4uS to work every time.
-	*ping_hw.triggerOutput	|= ping_hw.triggerBit;	// Set trigger pin high, this tells the sensor to send out a ping.
-	delayMicroseconds(10);				// Wait long enough for the sensor to realize the trigger pin is high. Sensor specs say to wait 10uS.
-	*ping_hw.triggerOutput	&= ~ping_hw.triggerBit;	// Set trigger pin back to low.
-
-	guard_timer = micros() + PING_MAX_TRIGGER_TIME;		// Set a timeout for the ping to trigger.
-	while (*ping_hw.echoInput & ping_hw.echoBit)		// Wait for echo pin to clear.
-		if (micros() > guard_timer) {			// Something went wrong, abort.
-			ping_state = PING_STATE_INITFAIL1;
-			return;
-		}
-	while (!(*ping_hw.echoInput & ping_hw.echoBit))		// Wait for ping to start.
-		if (micros() > guard_timer) {			// Something went wrong, abort.
-			ping_state = PING_STATE_INITFAIL2;
-			return;
-		}
-
-	ping_timeout	= micros() + PING_MAX_TIME;		// Ping started, set the timeout.
-	ping_state	= PING_STATE_INPROG;
-}  /* Ping_Send */
-
-/******************************************************************************/
-// Ping_Echo_Check
-// 	Called from the ISR to check for a ping echo
-
-inline void Ping_Echo_Check () {
-// Based on New Ping function check_timer()
-
-	if (ping_state == PING_STATE_INPROG) {
-		if (micros() > ping_timeout) {				// Timed out without an echo
-			ping_state = PING_STATE_NOECHO;
-		} else if (!(*ping_hw.echoInput & ping_hw.echoBit)) {	// Ping echo received.
-			ping_echo_time = (micros() - (ping_timeout - PING_MAX_TIME) - 9); // Calculate ping time, 9uS of overhead.
-			ping_state = PING_STATE_ECHO;
-		} else {
-			// still waiting
-		}
-	}
-}  /* Ping_Echo_Check */
-
-/******************************************************************************/
-
-void Ping_Results () {
-	int8_t	i, j;
-
-	for (i=9; i > 0; i--) {
-		ping_dist[i]  = ping_dist[i-1];
-		ping_angle[i] = ping_angle[i-1];
-	}
-
-	switch (ping_state) {
-	  case PING_STATE_ECHO:		// Ping came back; Convert ping_echo_time into a distance
-		ping_dist[0] = ping_echo_time/PING_US_ROUNDTRIP_IN;
-		break;
-
-	  case PING_STATE_IDLE:		// Apparently ping never started, or results were previously read
-	  case PING_STATE_INPROG:	// Echo should have come back or timed out by now; might be ISR error
-		ping_dist[0] = PING_STATE_NORESULT;
-		break;
-
-	  default:			// Other values of ping_state (e.g. errors) copied directly into result array.
-		ping_dist[0] = ping_state;
-		break;
-
-	}
-
-	ping_angle[0] = turret_angle;
-	ping_state = PING_STATE_IDLE;
-	ping_echo_time = 0;
-
-	// Generate the sorted array indices.
-	// First, add 1 to previous indices to match data slide; also, find the entry that slid off the end
-	j = 9;
-	for (i = 0; i < 10; i++) {
-		if (ping_sort10[i] == 9)
-			j = i;
-		else
-			ping_sort10[i]++;
-	}
-
-	// j points to the empty slot; move it to the end
-
-	for (; j < 9; j++) {
-		ping_sort10[j] = ping_sort10[j+1];
-	}
-
-
-	// The last element of ping_sort10[] is now unused.  Do an insertion sort
-	i = 9;
-	while ((i > 0) && (ping_dist[ping_sort10[i-1]] > ping_dist[0])) {
-		ping_sort10[i] = ping_sort10[i-1];
-		i--;
-	}
-	ping_sort10[i] = 0;
-
-	// Generate ping_sort5 from ping_sort10
-	j = 0;
-	for (i = 0; i < 10; i++) {
-		if (ping_sort10[i] <= 4)
-			ping_sort5[j++] = ping_sort10[i];
-	}
-}  /* Ping_Results */
-
-/******************************************************************************
- ******************************************************************************
- * IRRX
- *	Infra-red receiver control
- ******************************************************************************
- ******************************************************************************/
-//	Functions
-//		Irrx_Setup
-//		Irrx_Code_Check
-//		Irrx_Results
-
-struct {
-	volatile uint8_t	*irrxInput;
-	uint8_t	irrxBit;
-} irrx_hw;
-
-volatile int8_t isr_ir_value = 0;
-volatile int8_t isr_ir_available = 0;
-
-
-/******************************************************************************/
-
-void Irrx_Setup () {
-	irrx_hw.irrxInput = portInputRegister(digitalPinToPort(HW_PIN_IRRX));
-	irrx_hw.irrxBit = digitalPinToBitMask(HW_PIN_IRRX);
-}  /* Irrx_Setup */
-
-/******************************************************************************/
-
-inline void Irrx_Code_Check () {
-	static int8_t count = 0;
-	static int8_t input_pin = 0;
-	static int8_t preamble_count = 0;
-	static int8_t poll_bits = 0;
-
-	count++;
-	// Perform polling tasks below every 10 interrupts or 500 us
-	// Stagger tasks to limit real time used during any one interrupt
-
-	// Task 1 Check for preamble
-	if (count == 5) {
-		if (*irrx_hw.irrxInput & irrx_hw.irrxBit) {
-			input_pin = 0;	// no carrier
-			if (preamble_count == 9) {
-				// if preamble count was pegged when
-				// carrier goes away then start polling bits
-				poll_bits = 1;
-				isr_ir_available = 0;
-				isr_ir_value = 0;
-			}
-			preamble_count = 0;
-		} else {
-			input_pin = 1;	// carrier present
-			preamble_count++;
-			// Preamble should be at least 5 ms long or 10 x 500 us
-			// If carrier has been around that long then peg the
-			// preamble counter and clear the bit polling counter
-			if (preamble_count > 9) {
-				preamble_count = 9;
-				poll_bits = 0;
-			}
-		}
-
-	// Task 2 Accumulate bits
-	} else if (count > 9) {
-		count = 0;
-		if (poll_bits > 0) {
-			poll_bits++;
-			// Sample bits at 2.0, 5.0, 8.0 and 12.0 ms
-			// after end of preamble
-			if (poll_bits == 6) {
-				if (input_pin) isr_ir_value |= 8;
-			} else if (poll_bits == 12) {
-				if (input_pin) isr_ir_value |= 4;
-			} else if (poll_bits == 18) {
-				if (input_pin) isr_ir_value |= 2;
-			} else if (poll_bits == 24) {
-				if (input_pin) isr_ir_value |= 1;
-				isr_ir_available = 1;
-			}
-			if (poll_bits > 32) poll_bits = 32;
-		}
-	}
-}  /* Irrx_Code_Check */
-
-/******************************************************************************/
-
-void Irrx_Results () {
-#if 0
-	if (isr_ir_available) {
-		isr_ir_available = 0;
-		Serial.println(isr_ir_value&0x0f);
-	} else {
-		Serial.println("0");
-	}
-#endif
-}  /* Irrx_Results */
-
-/******************************************************************************
- ******************************************************************************
- * FSM
- *	Finite State Machine
- *	Includes general purpose states and special transient wait states
- ******************************************************************************
- ******************************************************************************/
-//	Functions
-//		Fsm_Run
-
-enum  fsm_state_enum {
-  // The first three (negative value) states are special transient states.
-  // FSM will automatically advance to next state when condition is satisfied.
-
-  FSM_STATE_WAIT_NAV  = -3, // Wait for nav_state == ARRIVED
-  FSM_STATE_WAIT_TURRET = -2, // Wait for turret rotation completion
-  FSM_STATE_WAIT_MICROS = -1, // Wait for micros() >= fsm_micros_timeout
-    //----- Auto-advance states above; regular states below
-  FSM_STATE_IDLE    =  0,
-  FSM_STATE_START,    // Initial state when FSM is used
-  FSM_STATE_LOOK_RIGHT, // Check distance to right wall
-  FSM_STATE_LOOK_LEFT,  // Check distance to left wall]
-  FSM_STATE_CALIBRATION_DONE, // Set the turret to look North
-  FSM_STATE_NORTH,    // Approach obstacle
-  FSM_STATE_RIGHT_AFTER_NORTH,    // Turn robot right and turret left
-  FSM_STATE_LEFT_AFTER_NORTH,   // Turn robot left and turret right
-  FSM_STATE_SEARCHING,    // Drive along obstacle until gap is found
-  FSM_STATE_SEARCHING_REVERSE, // Drive reverse along obstacle until gap is found
-  FSM_STATE_RIGHT_AFTER_SEARCHING,  // Turn robot right and turret left
-  FSM_STATE_LEFT_AFTER_SEARCHING,   // Turn robot left and turret right
-  // TODO: Might need states for self correction if robot isn't moving exactly in cardinal direction
-  FSM_STATE_DONE = 99, // Terminal state
-};
-
-int8_t  fsm_state = FSM_STATE_START;
-int8_t  fsm_next_state; // Used only for Auto-advance states
-uint32_t  fsm_micros_timeout; // Used for WAIT_MICROS state
-
-// TODO: Test and set field variables and bot thresholds
-const int8_t FIELD_HEIGHT = 72; // Records height of field
-const int8_t CLOSE_THRESHOLD = 5; // Determines when to stop approaching obstacle in NORTH state
-const int8_t FAR_THRESHOLD = 7; // Determines when a gap has been reached in SEARCHING state
-const int8_t HEADING_TOLERANCE = M_PI / 6; // Tolerance used to detect direction of heading
-const int8_t DRIVE_SPEED = 50; // Determines the default drive speed set in FSM
-int8_t INIT_DIST_TO_LEFT_WALL; // Used to decide whether to turn left or right
-int8_t INIT_DIST_TO_RIGHT_WALL; // Used to decide whether to turn left or right
-
-/******************************************************************************/
-void Fsm_Run ()
-{  
-  if (fsm_state < 0) {
-    switch (fsm_state) {
-      case FSM_STATE_WAIT_NAV:
-      if (nav_state == NAV_STATE_ARRIVED)
-        fsm_state = fsm_next_state;
-      break;
-
-      case FSM_STATE_WAIT_TURRET:
-      if (micros() >= turret_arrive_time)
-        fsm_state = fsm_next_state;
-      break;
-
-      case FSM_STATE_WAIT_MICROS:
-      if (micros() >= fsm_micros_timeout)
-        fsm_state = fsm_next_state;
-      break;
-
-      default:
-      // Should never get here.
-      break;
-    }
-
-    if (fsm_state < 0) {    // Still waiting
-      return;
-    }
-  }
-  Serial.print("FSM STATE: ");
-  Serial.println(fsm_state);
-  switch (fsm_state) {
-    case FSM_STATE_IDLE:
-    break;
-
-    case FSM_STATE_START:
-    turret_state = TURRET_STATE_IDLE;
-    Drive_Set_Speed(0, 0);
-    fsm_state = FSM_STATE_LOOK_LEFT;
-    break;
-
-    case FSM_STATE_LOOK_LEFT:
-    Turret_Set_Angle (-90);
-    fsm_state = FSM_STATE_WAIT_TURRET;
-    fsm_next_state = FSM_STATE_LOOK_RIGHT;
-    break;
-
-    case FSM_STATE_LOOK_RIGHT:
-    INIT_DIST_TO_LEFT_WALL = ping_dist[0]; // read distance to left wall
-    Turret_Set_Angle (90);
-    fsm_state = FSM_STATE_WAIT_TURRET;
-    fsm_next_state = FSM_STATE_CALIBRATION_DONE;
-    break;
-
-    case FSM_STATE_CALIBRATION_DONE:
-    INIT_DIST_TO_RIGHT_WALL = ping_dist[0]; // read distance to right wall
-    Turret_Set_Angle(0);
-    fsm_state = FSM_STATE_WAIT_TURRET;
-    fsm_next_state = FSM_STATE_NORTH;
-    break;
-    
-    case FSM_STATE_NORTH:
-    Drive_Set_Speed(DRIVE_SPEED, DRIVE_SPEED); // Drive forward
-    // If moved far enough North to be done, exit
-    if (drive_pos_y > FIELD_HEIGHT){
-      fsm_state = FSM_STATE_DONE;
-    }
-    // Otherwise, if the bot reaches an obstacle...
-    else if (ping_dist[0] > 0 && ping_dist[0] < CLOSE_THRESHOLD){
-      // If closer to right wall, turn left
-      if (INIT_DIST_TO_LEFT_WALL + drive_pos_x > INIT_DIST_TO_RIGHT_WALL - drive_pos_x){
-        fsm_state = FSM_STATE_LEFT_AFTER_NORTH;
-        Serial.print("North -> Turning Left. Ping dist: ");
-        Serial.println(ping_dist[0]);
-        Serial.print("Close threshold: ");
-        Serial.println(CLOSE_THRESHOLD);
-      }
-      // If closer to left wall, turn right
-      else{
-        fsm_state = FSM_STATE_RIGHT_AFTER_NORTH;
-        Serial.print("North -> Turning Right. Ping dist: ");
-        Serial.println(ping_dist[0]);
-        Serial.print("Close threshold: ");
-        Serial.println(CLOSE_THRESHOLD);
-      }
-    }
-    // Otherwise, remain in NORTH state
-    break;
-
-    case FSM_STATE_RIGHT_AFTER_NORTH:
-    Drive_Set_Speed(DRIVE_SPEED, -DRIVE_SPEED);
-    // If facing east (0 radians), stop turning. Tolerance halved when turning.
-    if (drive_pos_heading < 0 + HEADING_TOLERANCE/2 && drive_pos_heading > 0 - HEADING_TOLERANCE/2){
-      // Turn turret, then go SEARCHING
-      Turret_Set_Angle(-90);
-      fsm_state = FSM_STATE_WAIT_TURRET;
-      fsm_next_state = FSM_STATE_SEARCHING;
-    }
-    break;
-
-    case FSM_STATE_LEFT_AFTER_NORTH:
-    Drive_Set_Speed(-DRIVE_SPEED, DRIVE_SPEED);
-    // If facing west (PI radians), stop turning. Tolerance halved when turning.
-    if (drive_pos_heading < M_PI + HEADING_TOLERANCE/2 && drive_pos_heading > M_PI - HEADING_TOLERANCE/2){
-      // Turn turret, then go SEARCHING
-      Turret_Set_Angle(90);
-      fsm_state = FSM_STATE_WAIT_TURRET;
-      fsm_next_state = FSM_STATE_SEARCHING;
-    }
-    break;
-
-    case FSM_STATE_SEARCHING:
-    Drive_Set_Speed(DRIVE_SPEED, DRIVE_SPEED); // Drive forwards
-    // If moved far enough to either side, go to SEARCHING_REVERSE
-    if (INIT_DIST_TO_RIGHT_WALL - drive_pos_x < CLOSE_THRESHOLD || INIT_DIST_TO_LEFT_WALL + drive_pos_x < CLOSE_THRESHOLD){
-      fsm_state = FSM_STATE_SEARCHING_REVERSE;
-    }
-    // Otherwise, if the bot reaches a gap...
-    else if (ping_dist[0] > FAR_THRESHOLD){
-      // If heading east (0 radians), turn left
-      if (drive_pos_heading < HEADING_TOLERANCE && drive_pos_heading > HEADING_TOLERANCE){
-        fsm_state = FSM_STATE_LEFT_AFTER_SEARCHING;
-      }
-      // If heading west (PI radians), turn right
-      else{
-        fsm_state = FSM_STATE_RIGHT_AFTER_SEARCHING;
-      }
-    }
-    // Otherwise, remain in SEARCHING state
-    break;
-
-    case FSM_STATE_SEARCHING_REVERSE:
-    Drive_Set_Speed(-DRIVE_SPEED, -DRIVE_SPEED); // Drive backwards
-    // If the bot reaches a gap...
-    if (ping_dist[0] > FAR_THRESHOLD){
-      // If heading east (0 radians), turn left
-      if (drive_pos_heading < 0 + HEADING_TOLERANCE && drive_pos_heading > 0 - HEADING_TOLERANCE){
-        fsm_state = FSM_STATE_LEFT_AFTER_SEARCHING;
-      }
-      // If heading west (PI radians), turn right
-      else{
-        fsm_state = FSM_STATE_RIGHT_AFTER_SEARCHING;
-      }
-    }
-    // Otherwise, remain in SEARCHING_REVERSE state
-    break;
-
-    case FSM_STATE_RIGHT_AFTER_SEARCHING:
-    Drive_Set_Speed(DRIVE_SPEED, -DRIVE_SPEED);
-    // If facing north (PI/2 radians), stop turning. Tolerance halved when turning.
-    if (drive_pos_heading < M_PI/2 + HEADING_TOLERANCE/2 && drive_pos_heading > M_PI/2 - HEADING_TOLERANCE/2){
-      // Turn turret, then go SEARCHING
-      Turret_Set_Angle(0);
-      fsm_state = FSM_STATE_WAIT_TURRET;
-      fsm_next_state = FSM_STATE_NORTH;
-    }
-    break;
-
-    case FSM_STATE_LEFT_AFTER_SEARCHING:
-    Drive_Set_Speed(-DRIVE_SPEED, DRIVE_SPEED);
-    // If facing north (PI/2 radians), stop turning. Tolerance halved when turning.
-    if (drive_pos_heading < M_PI/2 + HEADING_TOLERANCE/2 && drive_pos_heading > M_PI/2 - HEADING_TOLERANCE/2){
-      // Turn turret, then go SEARCHING
-      Turret_Set_Angle(0);
-      fsm_state = FSM_STATE_WAIT_TURRET;
-      fsm_next_state = FSM_STATE_NORTH;
-    }
-    break;
-
-    case FSM_STATE_DONE:
-    Drive_Set_Speed (0, 0);
-    turret_state = TURRET_STATE_IDLE;
-    break;
-
-    default:
-    // Probably should never get here.
-    break;
-  }
-} /* Fsm_Run */
-
-/******************************************************************************
- ******************************************************************************
- * DIAG
- *	Diagnostic input and output via serial interface to terminal window
- *	Includes print routines and shadow copies of internal variables
- ******************************************************************************
- ******************************************************************************/
-//	Functions
-//		Diag_Input
-//		Diag_Output
-
-uint16_t	diag_output_bitmap = 0x00;
-uint8_t	diag_output_frequency = 1;
-
-/******************************************************************************/
-
-void Diag_Input ()
-{
-	int	inchar;
-	int16_t	new_L = drive_speed_L;
-	int16_t	new_R = drive_speed_R;
-	int16_t	new_angle = turret_angle;
-	static const int8_t	freq_arr[] = {0, 1, 2, 5, 10, 20, 50, 100};
-	static int8_t		freq_idx = 1;
-	static int8_t		nav_prev;
-	static int8_t		turret_prev;
-	static int8_t		fsm_prev;
-
-
-	if (Serial.available() <= 0)
-		return;
-
-	inchar = Serial.read();
-	switch (inchar) {
-	  case '0':
-		diag_output_bitmap = 0x00;
-		freq_idx = 1;
-		diag_output_frequency = freq_arr[freq_idx];
-		break;
-
-	  case '1':	case '2':	case '3':	case '4':	case '5':
-	  case '6':	case '7':	case '8':	case '9':	case ':':
-		diag_output_bitmap ^= (0x1 << (inchar - '0'));
-		break;
-
-	  case '+':
-		if (freq_idx < 7)		freq_idx++;
-		diag_output_frequency = freq_arr[freq_idx];
-		break;
-
-	  case '-':
-		if (freq_idx > 0)		freq_idx--;
-		diag_output_frequency = freq_arr[freq_idx];
-		break;
-
-	  case ' ':
-		nav_prev = nav_state;		nav_state = NAV_STATE_IDLE;
-		turret_prev = turret_state;	turret_state = TURRET_STATE_IDLE;
-		fsm_prev = fsm_state;		fsm_state = FSM_STATE_IDLE;
-		new_L = 0;
-		new_R = 0;
-		break;
-
-	  case 'r':
-		nav_state = nav_prev;
-		turret_state = turret_prev;
-		fsm_state = fsm_prev;
-		break;
-
-	  case 'q':
-		new_L += 10;
-		break;
-
-	  case 'a':
-		new_L -= 10;
-		break;
-
-	  case 'p':
-		new_R += 10;
-		break;
-
-	  case 'l':
-		new_R -= 10;
-		break;
-
-	  case 'm':
-		new_angle = 0;
-		break;
-
-	  case ',':
-		new_angle -= 10;
-		break;
-
-	  case '.':
-		new_angle += 10;
-		break;
-	}
-
-	Drive_Set_Speed (new_L, new_R);
-	Turret_Set_Angle (new_angle);
-}  /* Diag_Input */
-
-/******************************************************************************/
-// Diag_Output
-// 	The following #defines are used to include output separators.
-//	It is generally frowned upon to use the C preprocessor to circumvent
-//	the language syntax, but in this case the result seems cleaner.
-#define	COMMA	Serial.write(',')
-#define	TAB	Serial.write('\t')
-#define	NEWLINE	Serial.println("")
-
-void Diag_Output (int8_t subtract)
-{
-	static int8_t	bitnum = 0;
-	static int8_t	countdown = 100;
-	int8_t	i;
-
-	if (diag_output_bitmap == 0)
-		return;
-
-	if ( (countdown -= subtract) > 0)
-		return;
-
-	countdown = 100;
-
-	while ( (diag_output_bitmap & (0x1 << bitnum)) == 0) {
-		bitnum++;
-		if (bitnum > 10)
-			bitnum = 0;
-	}
-
-	switch (bitnum++) {
-	  case 1:			// Primary entry counts and timing
-		Serial.print(F("1-Time	Loop#,Max,ISR#,micros	"));
-		Serial.print(diag_data.loop_count);		TAB;
-		Serial.print(diag_data.loop_time_max);		TAB;
-		Serial.print(diag_data.isr_count);		TAB;
-		Serial.print(micros());				NEWLINE;
-		diag_data.loop_time_max = 0;
-		break;
-
-	  case 2:			// HW
-		Serial.print(F("2-HW	Encode_L,R,Pins2,3,6,7	"));
-		Serial.print(diag_data.drive_encode_L);		TAB;
-		Serial.print(diag_data.drive_encode_R);		TAB;
-		Serial.print(digitalRead(HW_PIN_USER2));	TAB;
-		Serial.print(digitalRead(HW_PIN_USER3));	TAB;
-		Serial.print(digitalRead(HW_PIN_DRIVE_SERVO_HALT));	TAB;
-		Serial.print(digitalRead(HW_PIN_TURRET_SERVO_HALT));	NEWLINE;
-		break;
-
-	  case 3:			// Drive odometry
-		Serial.print(F("3-Odom	X,Y,Head,Sin,Cos	"));
-		Serial.print(drive_pos_x, 2);			TAB;
-		Serial.print(drive_pos_y, 2);			TAB;
-		Serial.print(drive_pos_heading*(180/M_PI), 2);	TAB;
-		Serial.print(drive_pos_sin, 4);			TAB;
-		Serial.print(drive_pos_cos, 4);			NEWLINE;
-		break;
-
-	  case 4:			// Drive wheel data
-		Serial.print(F("4-Wheel	Speed_L,R,Ticks_L,R	"));
-		Serial.print(drive_speed_L);			TAB;
-		Serial.print(drive_speed_R);			TAB;
-		Serial.print(drive_tickcount_l);		TAB;
-		Serial.print(drive_tickcount_r);		NEWLINE;
-		break;
-
-	  case 5:			// Nav target data
-		if (diag_data.nav_new_target) {
-			if (nav_state == NAV_STATE_XY) {
-				Serial.print(F("5-Targ	State,Speed,X,Y,Tol	"));
-				Serial.print(nav_state);			TAB;
-				Serial.print(nav_target_speed);			TAB;
-				Serial.print(nav_target_x, 2);			TAB;
-				Serial.print(nav_target_y, 2);			TAB;
-				Serial.print(nav_target_tol, 2);		NEWLINE;
-			} else if (nav_state == NAV_STATE_TURN_L || nav_state == NAV_STATE_TURN_R) {
-				Serial.print(F("5-Targ	State,Speed,Turn,Ratio	"));
-				Serial.print(nav_state);			TAB;
-				Serial.print(nav_target_speed);			TAB;
-				Serial.print(nav_target_turn, 2);		TAB;
-				Serial.print(nav_target_ratio, 2);		NEWLINE;
-			} else {
-				Serial.print(F("5-Nav	State...........	"));
-				Serial.print(nav_state);			NEWLINE;
-			}
-			diag_data.nav_new_target = FALSE;
-		} else {
-			if (nav_state == NAV_STATE_XY) {
-				Serial.print(F("5-Nav	State,Dist,Head,PID	"));
-				Serial.print(nav_state);			TAB;
-				Serial.print(nav_target_distance, 2);		TAB;
-				Serial.print(nav_target_heading*(180/M_PI), 2);	TAB;
-				Serial.print(diag_data.nav_PIDterm, 2);		NEWLINE;
-			} else if (nav_state == NAV_STATE_TURN_L || nav_state == NAV_STATE_TURN_R) {
-				Serial.print(F("5-Nav	State,Tickdiff..	"));
-				Serial.print(nav_state);			TAB;
-				Serial.print(drive_tickcount_r - drive_tickcount_l - diag_data.targ_tickdiff);	NEWLINE;
-			} else {
-				Serial.print(F("5-Nav	State...........	"));
-				Serial.print(nav_state);			NEWLINE;
-			}
-		}
-		break;
-
-	  case 6:			// Turret & Ping
-		Serial.print(F("6-Ping	Dist[3],Angle[3]	"));
-		Serial.print(ping_dist[0]);			TAB;
-		Serial.print(ping_dist[1]);			TAB;
-		Serial.print(ping_dist[2]);			TAB;
-		Serial.print(ping_angle[0]);			TAB;
-		Serial.print(ping_angle[1]);			TAB;
-		Serial.print(ping_angle[2]);			NEWLINE;
-		break;
-
-	  case 7:			// IRRX
-		Serial.print(F("7-IRRX	................	"));
-		Serial.print("TBD");				NEWLINE;
-		break;
-
-	  case 8:			// FSM
-		Serial.print(F("8-FSM	State,..........	"));
-		Serial.print(fsm_state);			NEWLINE;
-		break;
-
-	  case 9:			// CPU time measurements
-		for (i=0; i<10; i++) {
-			Serial.print(diag_time[i]);		TAB;
-		}
-		NEWLINE;
-		break;
-
-	  case 10:			// Bot Plot telemetry
-		Serial.print(drive_pos_x, 2);			COMMA;
-		Serial.print(drive_pos_y, 2);			COMMA;
-		Serial.print(drive_pos_heading*(180/M_PI), 2);	COMMA;
-		Serial.print(nav_target_x, 2);			COMMA;
-		Serial.print(nav_target_y, 2);			COMMA;
-		Serial.print(drive_speed_L);			COMMA;
-		Serial.print(drive_speed_R);			NEWLINE;
-		break;
-	}
-}  /* Diag_Output */
-
-/******************************************************************************
- ******************************************************************************
- * CTRL
- *	Main software control
- *	Includes initialization, base loop, and interrupt service routine
- ******************************************************************************
- ******************************************************************************/
-//	Functions
-//		setup
-//		loop
-//		Ctrl_ISR_Setup
-//		Ctrl_ISR_50usec
-
-#define	CTRL_LOOP_PERIOD	10000	// Base level loop period in microseconds
-#define	CTRL_ISR_PERIOD		50	// ISR period in microseconds
-
-/******************************************************************************/
-// setup
-// 	Initialize various data and configuration and calibrates wheel sensors
-
-void setup()
-{
-	Serial.begin(115200);
-
-	pinMode(HW_PIN_USER2,		  INPUT_PULLUP);
-	pinMode(HW_PIN_USER3,		  INPUT_PULLUP);
-	pinMode(HW_PIN_DRIVE_SERVO_HALT,  INPUT_PULLUP);
-	pinMode(HW_PIN_TURRET_SERVO_HALT, INPUT_PULLUP);
-
-	hw_drive_servo_L.attach	(HW_PIN_DRIVE_SERVO_L);
-	hw_drive_servo_R.attach	(HW_PIN_DRIVE_SERVO_R);
-	hw_turret_servo.attach	(HW_PIN_TURRET_SERVO);
-	delay(100);
-
-	Turret_Set_Angle (0);
-	Ping_Setup ();
-	Irrx_Setup ();
-	Ctrl_ISR_Setup ();
-
-	Drive_Calibrate_Wheels ();
-	Drive_Reset_Odometry ();
-
-	turret_state = TURRET_STATE_IDLE;	// TURRET_STATE_ [IDLE, SCANNING]
-	nav_route_auto = FALSE;			// [FALSE, TRUE]
-	fsm_state = FSM_STATE_START;		// FSM_STATE_ [IDLE, START]
-
-	Turret_Set_Angle (-10);		// "Shake head" when done with initialization
-	delay(100);
-	Turret_Set_Angle (10);
-	delay(100);
-	Turret_Set_Angle (0);
-	delay(2000);
-
-	if (nav_route_auto) {		// Set initial target if auto route mode
-		Nav_Next_Target ();
-	}
-
-}  /* setup */
-
-/******************************************************************************/
-// loop
-// 	This is the base level loop within the program.
-//	It is designed to run 100 iterations per second (period = 10,000 usec)
-
-void loop()
-{
-	static uint32_t	loop_counter = 0;
-	static uint32_t	start_time = 0;
-
-	/*** BEGIN TIMING ***/	diag_time[10] = micros();
-
-	if (start_time == 0)
-		start_time = micros();	// Initialize on first iteration
-
-	Drive_Do_Odometry ();			// DRIVE functionality:  poll encoders and perform odometry
-	Nav_Do_Controller (NAV_CONTROLLER_RUN);	// NAV functionality:  Run Destination / Heading controller
-
-	if (nav_state == NAV_STATE_ARRIVED && nav_route_auto) {
-		Nav_Next_Target ();
-		if (nav_state == NAV_STATE_IDLE)	// No more targets in route table
-			Drive_Set_Speed (0, 0);
-	}
-
-	switch (loop_counter % 10) {		// Spread tasks across iterations of loop()
-	  case 0:				// Send ping
-		Ping_Send ();
-		break;
-
-	  case 1:				// Spare
-		break;
-
-	  case 2:				// Process IR received
-		Irrx_Results ();
-		break;
-
-	  case 3:				// Process ping response
-		Ping_Results ();
-		break;
-
-	  case 4:				// Run state machine
-		Fsm_Run ();
-		break;
-
-	  case 5:				// Update turret
-		Turret_Scan ();
-		break;
-
-	  case 6:				// Spare
-		break;
-
-	  case 7:				// Diagnostic I/O
-		Diag_Input ();
-		if (diag_output_frequency <= 10)
-			Diag_Output (diag_output_frequency * 10);
-		break;
-
-	  case 8:				// 1 Hz tasks
-		switch ((loop_counter / 10) % 10) {
-		  case 0:
-			break;
-		}  /* 1 Hz task switch */
-		break;
-
-	  case 9:				// Spare
-		break;
-
-	}  /* 10 Hz task switch */
-
-	if (diag_output_frequency > 10)
-		Diag_Output (diag_output_frequency);
-
-	loop_counter++;
-
-	/*** END TIMING ***/	diag_time[loop_counter % 10] = micros() - diag_time[10];
-
-	// Manage loop() iteration speed
-
-	uint32_t	now = micros();
-
-	diag_data.loop_count = loop_counter;
-	diag_data.loop_time_max = max(diag_data.loop_time_max, (now - start_time));
-
-	start_time += CTRL_LOOP_PERIOD;	// Compute when this loop should end & next begin
-	if (now >= start_time) {
-		start_time = now;	// loop took too long already, so return
-		return;
-	}
-
-	while (micros() < start_time) {
-		// Do stuff or kill time
-	}
-}  /* loop */
-
-/******************************************************************************/
-// Ctrl_ISR_Setup
-//	Configures the ISR for detecting Ping echo and IRRX.
-//	-- Configures hardware Timer 2 to generate periodic interrupts
-//	-- Registers Ctrl_ISR_50usec() as the associated interrupt handler
-
-void Ctrl_ISR_Setup () {
-// Based on New Ping functions timer_us(), timer_setup(), and timer_stop()
-
-	TIMSK2 &= ~(1<<OCIE2A);	// Disable Timer2 interrupt.
-	ASSR &= ~(1<<AS2);	// Set clock, not pin.
-	TCCR2A = (1<<WGM21);	// Set Timer2 to CTC mode.
-	TCCR2B = (1<<CS22);	// Set Timer2 prescaler to 64 (4uS/count, 4uS-1020uS range).
-	TCNT2 = 0;		// Reset Timer2 counter.
-	OCR2A = min((CTRL_ISR_PERIOD>>2) - 1, 255); // Every count is 4uS, so divide by 4 (bitwise shift right 2) subtract one, then make sure we don't go over 255 limit.
-	TIMSK2 |= (1<<OCIE2A);	// Enable Timer2 interrupt.
-}  /* Ctrl_ISR_Setup */
-
-ISR(TIMER2_COMPA_vect) {	// This registers the ISR.  Note:  This is a compiler directive, not a C function.
-	Ctrl_ISR_50usec();
-}
-
-/******************************************************************************/
-// Ctrl_ISR_50usec
-//	Timer2 interrupt calls this function every 50 microseconds to process
-//	Ping echo detection and IRRX code reception
-//	Interrupts are allowed so Timer 1 ISR (servo pulse timing) can run
-
-void Ctrl_ISR_50usec() {
-
-	diag_data.isr_count++;
-	sei();			// Allow interrupts
-	Ping_Echo_Check ();	// Check for ping echo.  50 usec interval yields 0.33 inch accuracy
-	Irrx_Code_Check ();	// Check for infrared code
-
-}  /* Ctrl_ISR_50usec */
-
-/******************************************************************************/
-=======
 // TLC Summer Intern Robot Challenge template software, Version 2019-07-02
 // Lyle Kipp and Alejandro Kapauan
 //
@@ -3312,5 +1661,4 @@
 
 }  /* Ctrl_ISR_50usec */
 
-/******************************************************************************/
->>>>>>> 33495147
+/******************************************************************************/